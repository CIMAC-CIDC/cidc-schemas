
<!DOCTYPE html>
<html>
  <head>
    <title>CIDC Schemas</title>
    <meta name="viewport" content="width=device-width, initial-scale=1.0">
    <link rel="stylesheet" href="https://stackpath.bootstrapcdn.com/bootstrap/4.3.1/css/bootstrap.min.css" integrity="sha384-ggOyR0iXCbMQv3Xipma34MD+dH/1fQ784/j6cY/iJTQUOhcWr7x9JvoRxT2MZw1T" crossorigin="anonymous">
    <style>
      .bd-placeholder-img {
        font-size: 1.125rem;
        text-anchor: middle;
        -webkit-user-select: none;
        -moz-user-select: none;
        -ms-user-select: none;
        user-select: none;
      }

      @media (min-width: 768px) {
        .bd-placeholder-img-lg {
          font-size: 3.5rem;
        }
      }
    </style>
  </head>
  <body>
    <main role="main">
      

  
    <div class="container">
        <p>
            <a href="index.html">CIDC Data Model</a>
        </p>
        <h1>Shipping manifest for Plasma samples</h1>
        <p>
            <b>Description:</b>  Shipping / receiving manifest for transferring Plasma samples.

        </p>
        
    </div>

  <div class="container">
    
      <h3>Worksheet - Shipment</h3>
  
    <h4>Preamble Rows</h4>
    
    
        
    

    <table class="table table-striped">
        <thead>
        <tr>
            <th>Property</th>
            <th>Description</th>
            <th>Data Type</th>
        </tr>
        </thead>
        
            
        
            
        
            
        
            
        
            
        
            
        
            
        
            
        
            
        
            
        
            
        
            
        
            
        
            
        
        
            
                <tr>
    <td>
        
            <span id="manifest id">
                manifest id
            </span>
            
        
    </td>
    <td width=55%>
        
            Filename of the manifest used to ship this sample. Example: E4412_PBMC.
        
    </td>
    <td>
        
            <a href="shipping_core.html#manifest_id">shipping_core#manifest_id</a>
        
    </td>
</tr>
            
        
            
                <tr>
    <td>
        
            <span id="protocol identifier">
                protocol identifier
            </span>
            
        
    </td>
    <td width=55%>
        
            Trial identifier used by lead organization, ie. Center for Experimental Therapeutics Program (CTEP) ID or Industry Sponsored ID.  This is usually a short identifier. Example: E4412.
        
    </td>
    <td>
        
            <a href="clinical_trial.html#protocol_identifier">clinical_trial#protocol_identifier</a>
        
    </td>
</tr>
            
        
            
                <tr>
    <td>
        
            <span id="assay priority">
                assay priority
            </span>
            
        
    </td>
    <td width=55%>
        
            Priority of the assay as it appears on the intake form.
        
    </td>
    <td>
        
            <a href="shipping_core.html#assay_priority">shipping_core#assay_priority</a>
        
    </td>
</tr>
            
        
            
                <tr>
    <td>
        
            <span id="assay type">
                assay type
            </span>
            
        
    </td>
    <td width=55%>
        
            Assay and sample type used.
        
    </td>
    <td>
        
            <a href="shipping_core.html#assay_type">shipping_core#assay_type</a>
        
    </td>
</tr>
            
        
            
                <tr>
    <td>
        
            <span id="receiving party">
                receiving party
            </span>
            
        
    </td>
    <td width=55%>
        
            Site where sample was shipped to be assayed.
        
    </td>
    <td>
        
            <a href="shipping_core.html#receiving_party">shipping_core#receiving_party</a>
        
    </td>
</tr>
            
        
            
                <tr>
    <td>
        
            <span id="courier">
                courier
            </span>
            
        
    </td>
    <td width=55%>
        
            Courier utilized for shipment.
        
    </td>
    <td>
        
            <a href="shipping_core.html#courier">shipping_core#courier</a>
        
    </td>
</tr>
            
        
            
                <tr>
    <td>
        
            <span id="tracking number">
                tracking number
            </span>
            
        
    </td>
    <td width=55%>
        
            Air bill number assigned to shipment. Example: 4567788343.
        
    </td>
    <td>
        
            <a href="shipping_core.html#tracking_number">shipping_core#tracking_number</a>
        
    </td>
</tr>
            
        
            
                <tr>
    <td>
        
            <span id="account number">
                account number
            </span>
            
        
    </td>
    <td width=55%>
        
            Courier account number to pay for shipping if available. Example: 45465732.
        
    </td>
    <td>
        
            <a href="shipping_core.html#account_number">shipping_core#account_number</a>
        
    </td>
</tr>
            
        
            
                <tr>
    <td>
        
            <span id="shipping condition">
                shipping condition
            </span>
            
        
    </td>
    <td width=55%>
        
            Type of shipment made.
        
    </td>
    <td>
        
            <a href="shipping_core.html#shipping_condition">shipping_core#shipping_condition</a>
        
    </td>
</tr>
            
        
            
                <tr>
    <td>
        
            <span id="date shipped">
                date shipped
            </span>
            
        
    </td>
    <td width=55%>
        
            Date of shipment.
        
    </td>
    <td>
        
            <a href="shipping_core.html#date_shipped">shipping_core#date_shipped</a>
        
    </td>
</tr>
            
        
            
                <tr>
    <td>
        
<<<<<<< HEAD
            <span id="date recieved">
                date recieved
=======
            <span id="date received">
                date received
>>>>>>> ad688353
            </span>
            
        
    </td>
    <td width=55%>
        
            Date of receipt.
        
    </td>
    <td>
        
<<<<<<< HEAD
            <a href="shipping_core.html#date_recieved">shipping_core#date_recieved</a>
=======
            <a href="shipping_core.html#date_received">shipping_core#date_received</a>
>>>>>>> ad688353
        
    </td>
</tr>
            
        
            
                <tr>
    <td>
        
            <span id="quality of shipment">
                quality of shipment
            </span>
            
        
    </td>
    <td width=55%>
        
            Indication that specimens were received in good condition.
        
    </td>
    <td>
        
            <a href="shipping_core.html#quality_of_shipment">shipping_core#quality_of_shipment</a>
        
    </td>
</tr>
            
        
            
                <tr>
    <td>
        
            <span id="ship from">
                ship from
            </span>
            
        
    </td>
    <td width=55%>
        
            Contact information for shipment.
        
    </td>
    <td>
        
            <a href="shipping_core.html#ship_from">shipping_core#ship_from</a>
        
    </td>
</tr>
            
        
            
                <tr>
    <td>
        
            <span id="ship to">
                ship to
            </span>
            
        
    </td>
    <td width=55%>
        
            Physical shipping address of the destination.
        
    </td>
    <td>
        
            <a href="shipping_core.html#ship_to">shipping_core#ship_to</a>
        
    </td>
</tr>
            
        
    </table>
  
  
    
      <h3>Worksheet - Essential Patient Data</h3>
  
  
    <h4>Data Columns</h4>
    
      <h5 class="text-muted">Path Concordance Verification</h4>
      
    
        
    

    <table class="table table-striped">
        <thead>
        <tr>
            <th>Property</th>
            <th>Description</th>
            <th>Data Type</th>
        </tr>
        </thead>
        
            
        
            
        
            
        
            
        
            
        
            
        
            
        
        
            
                <tr>
    <td>
        
            <span id="entry (#)">
                entry (#)
            </span>
            
        
    </td>
    <td width=55%>
        
            Provides a numbered identifier for patient (sample) entry in a shipment manifest.
        
    </td>
    <td>
        
            <a href="participant.html#essential_patient_entry_number">participant#essential_patient_entry_number</a>
        
    </td>
</tr>
            
        
            
                <tr>
    <td>
        
            <span id="participant ID">
                participant ID
            </span>
            
        
    </td>
    <td width=55%>
        
            Trial Participant Identifier.
        
    </td>
    <td>
        
            <a href="participant.html#participant_id">participant#participant_id</a>
        
    </td>
</tr>
            
        
            
                <tr>
    <td>
        
            <span id="CIMAC ID">
                CIMAC ID
            </span>
            
        
    </td>
    <td width=55%>
        
            Specimen identifier assigned by the CIMAC-CIDC Network. Formated as CM-????-????-??
        
    </td>
    <td>
        
            <a href="sample.html#cimac_id">sample#cimac_id</a>
        
    </td>
</tr>
            
        
            
                <tr>
    <td>
        
            <span id="surgical pathology report id">
                surgical pathology report id
            </span>
            
        
    </td>
    <td width=55%>
        
            A unique identifier so someone can find the surgical pathology report.
        
    </td>
    <td>
        
            <a href="sample.html#surgical_pathology_report_id">sample#surgical_pathology_report_id</a>
        
    </td>
</tr>
            
        
            
                <tr>
    <td>
        
            <span id="clinical report id">
                clinical report id
            </span>
            
        
    </td>
    <td width=55%>
        
            A unique identifier so someone can find the clinical report.
        
    </td>
    <td>
        
            <a href="sample.html#clinical_report_id">sample#clinical_report_id</a>
        
    </td>
</tr>
            
        
            
                <tr>
    <td>
        
            <span id="collection event name">
                collection event name
            </span>
            
        
    </td>
    <td width=55%>
        
            Categorical description of timepoint at which the sample was taken.
        
    </td>
    <td>
        
            <a href="sample.html#collection_event_name">sample#collection_event_name</a>
        
    </td>
</tr>
            
        
            
                <tr>
    <td>
        
            <span id="diagnosis verification">
                diagnosis verification
            </span>
            
        
    </td>
    <td width=55%>
        
            Indicates whether the local pathology review was consistent with the diagnostic pathology report.
        
    </td>
    <td>
        
            <a href="sample.html#diagnosis_verification">sample#diagnosis_verification</a>
        
    </td>
</tr>
            
        
    </table>
    
      <h5 class="text-muted">ICD-0-3 Code/Description</h4>
      
    
        
    

    <table class="table table-striped">
        <thead>
        <tr>
            <th>Property</th>
            <th>Description</th>
            <th>Data Type</th>
        </tr>
        </thead>
        
            
        
            
        
            
        
            
        
            
        
        
            
                <tr>
    <td>
        
            <span id="Site Description">
                Site Description
            </span>
            
        
    </td>
    <td width=55%>
        
            Descritpion of the topography category. e.g LUNG AND BRONCHUS
        
    </td>
    <td>
        
            <a href="sample.html#site_description">sample#site_description</a>
        
    </td>
</tr>
            
        
            
                <tr>
    <td>
        
            <span id="Topography Code">
                Topography Code
            </span>
            
        
    </td>
    <td width=55%>
        
            ICD-0-3 topography site code from which a specimen was isolated. e.g. C34.1
        
    </td>
    <td>
        
            <a href="sample.html#topography_code">sample#topography_code</a>
        
    </td>
</tr>
            
        
            
                <tr>
    <td>
        
            <span id="Topography Description">
                Topography Description
            </span>
            
        
    </td>
    <td width=55%>
        
            ICD-0-3 site code description. e.g. Upper lobe, lung
        
    </td>
    <td>
        
            <a href="sample.html#topography_description">sample#topography_description</a>
        
    </td>
</tr>
            
        
            
                <tr>
    <td>
        
            <span id="Histology/Behavior">
                Histology/Behavior
            </span>
            
        
    </td>
    <td width=55%>
        
            ICD-0-3 code for histology and behavior. e.g. 9665/3
        
    </td>
    <td>
        
            <a href="sample.html#histology_behavior">sample#histology_behavior</a>
        
    </td>
</tr>
            
        
            
                <tr>
    <td>
        
            <span id="Histology/Behavior Description">
                Histology/Behavior Description
            </span>
            
        
    </td>
    <td width=55%>
        
            ICD-0-3 histology and behavior code description. e.g. Hodgkin lymphoma, nod. scler., grade 1
        
    </td>
    <td>
        
            <a href="sample.html#histology_behavior_description">sample#histology_behavior_description</a>
        
    </td>
</tr>
            
        
    </table>
    
      <h5 class="text-muted">Demographics</h4>
      
    
        
    

    <table class="table table-striped">
        <thead>
        <tr>
            <th>Property</th>
            <th>Description</th>
            <th>Data Type</th>
        </tr>
        </thead>
        
            
        
            
        
            
        
        
            
                <tr>
    <td>
        
            <span id="Sex">
                Sex
            </span>
            
        
    </td>
    <td width=55%>
        
            Identifies the gender of the participant.
        
    </td>
    <td>
        
            <a href="participant.html#gender">participant#gender</a>
        
    </td>
</tr>
            
        
            
                <tr>
    <td>
        
            <span id="Race">
                Race
            </span>
            
        
    </td>
    <td width=55%>
        
            'NIH Racial and Ethnic Categories and Definitions for NIH Diversity Programs and for Other Reporting Purposes (NOT-OD-15-089),  Release Date: April 8, 2015.'

        
    </td>
    <td>
        
            <a href="participant.html#race">participant#race</a>
        
    </td>
</tr>
            
        
            
                <tr>
    <td>
        
            <span id="Ethnic Group">
                Ethnic Group
            </span>
            
        
    </td>
    <td width=55%>
        
            'NIH Racial and Ethnic Categories and Definitions for NIH Diversity Programs and for Other Reporting Purposes (NOT-OD-15-089),  Release Date: April 8, 2015.'

        
    </td>
    <td>
        
            <a href="participant.html#ethnicity">participant#ethnicity</a>
        
    </td>
</tr>
            
        
    </table>
    
  
    
      <h3>Worksheet - Samples</h3>
  
  
    <h4>Data Columns</h4>
    
      <h5 class="text-muted">IDs</h4>
      
    
        
    

    <table class="table table-striped">
        <thead>
        <tr>
            <th>Property</th>
            <th>Description</th>
            <th>Data Type</th>
        </tr>
        </thead>
        
            
        
            
        
            
        
            
        
            
        
            
        
            
        
        
            
                <tr>
    <td>
        
            <span id="entry (#)">
                entry (#)
            </span>
            
        
    </td>
    <td width=55%>
        
            Provides a numbered identifier for patient (sample) entry in a shipment manifest.
        
    </td>
    <td>
        
            <a href="sample.html#shipping_entry_number">sample#shipping_entry_number</a>
        
    </td>
</tr>
            
        
            
                <tr>
    <td>
        
            <span id="cohort name">
                cohort name
            </span>
            
        
    </td>
    <td width=55%>
        
            Categorical description of cohorts, arms, and treatment groups.
        
    </td>
    <td>
        
            <a href="participant.html#cohort_name">participant#cohort_name</a>
        
    </td>
</tr>
            
        
            
                <tr>
    <td>
        
            <span id="collection event name">
                collection event name
            </span>
            
        
    </td>
    <td width=55%>
        
            Categorical description of timepoint at which the sample was taken.
        
    </td>
    <td>
        
            <a href="sample.html#collection_event_name">sample#collection_event_name</a>
        
    </td>
</tr>
            
        
            
                <tr>
    <td>
        
            <span id="participant ID">
                participant ID
            </span>
            
        
    </td>
    <td width=55%>
        
            Trial Participant Identifier.
        
    </td>
    <td>
        
            <a href="participant.html#participant_id">participant#participant_id</a>
        
    </td>
</tr>
            
        
            
                <tr>
    <td>
        
            <span id="parent sample ID">
                parent sample ID
            </span>
            
        
    </td>
    <td width=55%>
        
            Sample identifier assigned by the biorepository site. Example: EA123-45.
        
    </td>
    <td>
        
            <a href="sample.html#parent_sample_id">sample#parent_sample_id</a>
        
    </td>
</tr>
            
        
            
                <tr>
    <td>
        
            <span id="processed sample ID">
                processed sample ID
            </span>
            
        
    </td>
    <td width=55%>
        
            Aliquot identifier assigned by the biorepository site: EA123-45-1
        
    </td>
    <td>
        
            <a href="sample.html#processed_sample_id">sample#processed_sample_id</a>
        
    </td>
</tr>
            
        
            
                <tr>
    <td>
        
            <span id="CIMAC ID">
                CIMAC ID
            </span>
            
        
    </td>
    <td width=55%>
        
            Specimen identifier assigned by the CIMAC-CIDC Network. Formated as CM-????-????-??
        
    </td>
    <td>
        
            <a href="sample.html#cimac_id">sample#cimac_id</a>
        
    </td>
</tr>
            
        
    </table>
    
      <h5 class="text-muted">Specimen Info Filled by Biorepository</h4>
      
    
<<<<<<< HEAD
        
    

    <table class="table table-striped">
        <thead>
        <tr>
            <th>Property</th>
            <th>Description</th>
            <th>Data Type</th>
        </tr>
        </thead>
        
            
        
            
        
            
        
            
        
            
        
            
        
            
        
            
=======
        
    

    <table class="table table-striped">
        <thead>
        <tr>
            <th>Property</th>
            <th>Description</th>
            <th>Data Type</th>
        </tr>
        </thead>
        
            
        
            
        
            
        
            
        
            
        
            
        
            
        
            
>>>>>>> ad688353
        
        
            
                <tr>
    <td>
        
            <span id="box number">
                box number
            </span>
            
        
    </td>
    <td width=55%>
        
            Identifier if sample shipment container includes multiple boxes for each assay.
        
    </td>
    <td>
        
            <a href="sample.html#box_number">sample#box_number</a>
        
    </td>
</tr>
            
        
            
                <tr>
    <td>
        
            <span id="sample location">
                sample location
            </span>
            
        
    </td>
    <td width=55%>
        
            Sample location within the shipping container. Example: A1.
        
    </td>
    <td>
        
            <a href="sample.html#sample_location">sample#sample_location</a>
        
    </td>
</tr>
            
        
            
                <tr>
    <td>
        
            <span id="type of sample">
                type of sample
            </span>
            
        
    </td>
    <td width=55%>
        
            Type of sample sent.
        
    </td>
    <td>
        
            <a href="sample.html#type_of_sample">sample#type_of_sample</a>
        
    </td>
</tr>
            
        
            
                <tr>
    <td>
        
            <span id="sample collection procedure">
                sample collection procedure
            </span>
            
        
    </td>
    <td width=55%>
        
            Indicates the specimen source of the sample shipped. Example: Na Heparin blood draw aliquots (2 of three), FFPE block #52
        
    </td>
    <td>
        
            <a href="sample.html#sample_collection_procedure">sample#sample_collection_procedure</a>
        
    </td>
</tr>
            
        
            
                <tr>
    <td>
        
            <span id="type of primary container">
                type of primary container
            </span>
            
        
    </td>
    <td width=55%>
        
            The format in which the sample was sent.
        
    </td>
    <td>
        
            <a href="sample.html#type_of_primary_container">sample#type_of_primary_container</a>
        
    </td>
</tr>
            
        
            
                <tr>
    <td>
        
            <span id="processed sample type">
                processed sample type
            </span>
            
        
    </td>
    <td width=55%>
        
            The type of processing that was performed on the collected specimen by the Biobank for storage.
        
    </td>
    <td>
        
            <a href="sample.html#processed_sample_type">sample#processed_sample_type</a>
        
    </td>
</tr>
            
        
            
                <tr>
    <td>
        
            <span id="processed sample volume">
                processed sample volume
            </span>
            
        
    </td>
    <td width=55%>
        
            Volume of the processed sample.
        
    </td>
    <td>
        
            <a href="sample.html#processed_sample_volume">sample#processed_sample_volume</a>
        
    </td>
</tr>
            
        
            
                <tr>
    <td>
        
            <span id="processed sample volume units">
                processed sample volume units
            </span>
            
        
    </td>
    <td width=55%>
        
            Volume units of each processed sample.
        
    </td>
    <td>
        
            <a href="sample.html#processed_sample_volume_units">sample#processed_sample_volume_units</a>
        
    </td>
</tr>
            
        
    </table>
    
      <h5 class="text-muted">Filled by CIMAC Lab</h4>
      
    
        
    

    <table class="table table-striped">
        <thead>
        <tr>
            <th>Property</th>
            <th>Description</th>
            <th>Data Type</th>
        </tr>
        </thead>
        
            
        
            
        
            
        
            
        
            
        
            
        
            
        
            
        
            
        
        
            
                <tr>
    <td>
        
            <span id="material used">
                material used
            </span>
            
        
    </td>
    <td width=55%>
        
            Receiving site indicates how much material was used for assay purposes.
        
    </td>
    <td>
        
            <a href="sample.html#material_used">sample#material_used</a>
        
    </td>
</tr>
            
        
            
                <tr>
    <td>
        
            <span id="material used units">
                material used units
            </span>
            
        
    </td>
    <td width=55%>
        
            Units for the amount of material used; should be the same value as Specimen Analyte units.
        
    </td>
    <td>
        
            <a href="sample.html#material_used_units">sample#material_used_units</a>
        
    </td>
</tr>
            
        
            
                <tr>
    <td>
        
            <span id="material remaining">
                material remaining
            </span>
            
        
    </td>
    <td width=55%>
        
            Receiving site indicates how much material remains after assay use.
        
    </td>
    <td>
        
            <a href="sample.html#material_remaining">sample#material_remaining</a>
        
    </td>
</tr>
            
        
            
                <tr>
    <td>
        
            <span id="material remaining units">
                material remaining units
            </span>
            
        
    </td>
    <td width=55%>
        
            Units for the amount of material remaining.
        
    </td>
    <td>
        
            <a href="sample.html#material_remaining_units">sample#material_remaining_units</a>
        
    </td>
</tr>
            
        
            
                <tr>
    <td>
        
            <span id="material storage condition">
                material storage condition
            </span>
            
        
    </td>
    <td width=55%>
        
            Storage condition of the material once it was received.
        
    </td>
    <td>
        
            <a href="sample.html#material_storage_condition">sample#material_storage_condition</a>
        
    </td>
</tr>
            
        
            
                <tr>
    <td>
        
            <span id="quality of sample">
                quality of sample
            </span>
            
        
    </td>
    <td width=55%>
        
            Final status of sample after QC and pathology review.
        
    </td>
    <td>
        
            <a href="sample.html#quality_of_sample">sample#quality_of_sample</a>
        
    </td>
</tr>
            
        
            
                <tr>
    <td>
        
            <span id="sample replacement">
                sample replacement
            </span>
            
        
    </td>
    <td width=55%>
        
            Indication if sample replacement is/was requested.
        
    </td>
    <td>
        
            <a href="sample.html#sample_replacement">sample#sample_replacement</a>
        
    </td>
</tr>
            
        
            
                <tr>
    <td>
        
            <span id="residual sample use">
                residual sample use
            </span>
            
        
    </td>
    <td width=55%>
        
            Indication if sample was sent to another location or returned back to biorepository.
        
    </td>
    <td>
        
            <a href="sample.html#residual_sample_use">sample#residual_sample_use</a>
        
    </td>
</tr>
            
        
            
                <tr>
    <td>
        
            <span id="comments">
                comments
            </span>
            
        
    </td>
    <td width=55%>
        
            Comments on sample testing.
        
    </td>
    <td>
        
            <a href="sample.html#comments">sample#comments</a>
        
    </td>
</tr>
            
        
    </table>
    
  
    
    
    
  </div>

    </main>
    <script src="https://code.jquery.com/jquery-3.3.1.slim.min.js" integrity="sha384-q8i/X+965DzO0rT7abK41JStQIAqVgRVzpbzo5smXKp4YfRvH+8abtTE1Pi6jizo" crossorigin="anonymous"></script>
    <script src="https://cdnjs.cloudflare.com/ajax/libs/popper.js/1.14.7/umd/popper.min.js" integrity="sha384-UO2eT0CpHqdSJQ6hJty5KVphtPhzWj9WO1clHTMGa3JDZwrnQq4sF86dIHNDz0W1" crossorigin="anonymous"></script>
    <script src="https://stackpath.bootstrapcdn.com/bootstrap/4.3.1/js/bootstrap.min.js" integrity="sha384-JjSmVgyd0p3pXB1rRibZUAYoIIy6OrQ6VrjIEaFf/nJGzIxFDsf4x0xIM+B07jRM" crossorigin="anonymous"></script>
  </body>
</html>
    <|MERGE_RESOLUTION|>--- conflicted
+++ resolved
@@ -321,13 +321,10 @@
                 <tr>
     <td>
         
-<<<<<<< HEAD
-            <span id="date recieved">
-                date recieved
-=======
+
             <span id="date received">
                 date received
->>>>>>> ad688353
+
             </span>
             
         
@@ -338,12 +335,9 @@
         
     </td>
     <td>
-        
-<<<<<<< HEAD
-            <a href="shipping_core.html#date_recieved">shipping_core#date_recieved</a>
-=======
+
             <a href="shipping_core.html#date_received">shipping_core#date_received</a>
->>>>>>> ad688353
+
         
     </td>
 </tr>
@@ -1059,10 +1053,7 @@
     </table>
     
       <h5 class="text-muted">Specimen Info Filled by Biorepository</h4>
-      
-    
-<<<<<<< HEAD
-        
+
     
 
     <table class="table table-striped">
@@ -1073,23 +1064,212 @@
             <th>Data Type</th>
         </tr>
         </thead>
-        
-            
-        
-            
-        
-            
-        
-            
-        
-            
-        
-            
-        
-            
-        
-            
-=======
+
+        
+            
+        
+            
+        
+            
+        
+            
+        
+            
+        
+            
+        
+
+        
+        
+            
+                <tr>
+    <td>
+        
+            <span id="box number">
+                box number
+            </span>
+            
+        
+    </td>
+    <td width=55%>
+        
+            Identifier if sample shipment container includes multiple boxes for each assay.
+        
+    </td>
+    <td>
+        
+            <a href="sample.html#box_number">sample#box_number</a>
+        
+    </td>
+</tr>
+            
+        
+            
+                <tr>
+    <td>
+        
+            <span id="sample location">
+                sample location
+            </span>
+            
+        
+    </td>
+    <td width=55%>
+        
+            Sample location within the shipping container. Example: A1.
+        
+    </td>
+    <td>
+        
+            <a href="sample.html#sample_location">sample#sample_location</a>
+        
+    </td>
+</tr>
+            
+        
+            
+                <tr>
+    <td>
+        
+            <span id="type of sample">
+                type of sample
+            </span>
+            
+        
+    </td>
+    <td width=55%>
+        
+            Type of sample sent.
+        
+    </td>
+    <td>
+        
+            <a href="sample.html#type_of_sample">sample#type_of_sample</a>
+        
+    </td>
+</tr>
+            
+        
+            
+                <tr>
+    <td>
+        
+            <span id="sample collection procedure">
+                sample collection procedure
+            </span>
+            
+        
+    </td>
+    <td width=55%>
+        
+            Indicates the specimen source of the sample shipped. Example: Na Heparin blood draw aliquots (2 of three), FFPE block #52
+        
+    </td>
+    <td>
+        
+            <a href="sample.html#sample_collection_procedure">sample#sample_collection_procedure</a>
+        
+    </td>
+</tr>
+            
+        
+            
+                <tr>
+    <td>
+        
+            <span id="type of primary container">
+                type of primary container
+            </span>
+            
+        
+    </td>
+    <td width=55%>
+        
+            The format in which the sample was sent.
+        
+    </td>
+    <td>
+        
+            <a href="sample.html#type_of_primary_container">sample#type_of_primary_container</a>
+        
+    </td>
+</tr>
+            
+        
+            
+                <tr>
+    <td>
+        
+            <span id="processed sample type">
+                processed sample type
+            </span>
+            
+        
+    </td>
+    <td width=55%>
+        
+            The type of processing that was performed on the collected specimen by the Biobank for storage.
+        
+    </td>
+    <td>
+        
+            <a href="sample.html#processed_sample_type">sample#processed_sample_type</a>
+        
+    </td>
+</tr>
+            
+        
+            
+                <tr>
+    <td>
+        
+            <span id="processed sample volume">
+                processed sample volume
+            </span>
+            
+        
+    </td>
+    <td width=55%>
+        
+            Volume of the processed sample.
+        
+    </td>
+    <td>
+        
+            <a href="sample.html#processed_sample_volume">sample#processed_sample_volume</a>
+        
+    </td>
+</tr>
+            
+        
+            
+                <tr>
+    <td>
+        
+            <span id="processed sample volume units">
+                processed sample volume units
+            </span>
+            
+        
+    </td>
+    <td width=55%>
+        
+            Volume units of each processed sample.
+        
+    </td>
+    <td>
+        
+            <a href="sample.html#processed_sample_volume_units">sample#processed_sample_volume_units</a>
+        
+    </td>
+</tr>
+            
+        
+    </table>
+    
+      <h5 class="text-muted">Filled by CIMAC Lab</h4>
+      
+    
         
     
 
@@ -1117,225 +1297,6 @@
             
         
             
->>>>>>> ad688353
-        
-        
-            
-                <tr>
-    <td>
-        
-            <span id="box number">
-                box number
-            </span>
-            
-        
-    </td>
-    <td width=55%>
-        
-            Identifier if sample shipment container includes multiple boxes for each assay.
-        
-    </td>
-    <td>
-        
-            <a href="sample.html#box_number">sample#box_number</a>
-        
-    </td>
-</tr>
-            
-        
-            
-                <tr>
-    <td>
-        
-            <span id="sample location">
-                sample location
-            </span>
-            
-        
-    </td>
-    <td width=55%>
-        
-            Sample location within the shipping container. Example: A1.
-        
-    </td>
-    <td>
-        
-            <a href="sample.html#sample_location">sample#sample_location</a>
-        
-    </td>
-</tr>
-            
-        
-            
-                <tr>
-    <td>
-        
-            <span id="type of sample">
-                type of sample
-            </span>
-            
-        
-    </td>
-    <td width=55%>
-        
-            Type of sample sent.
-        
-    </td>
-    <td>
-        
-            <a href="sample.html#type_of_sample">sample#type_of_sample</a>
-        
-    </td>
-</tr>
-            
-        
-            
-                <tr>
-    <td>
-        
-            <span id="sample collection procedure">
-                sample collection procedure
-            </span>
-            
-        
-    </td>
-    <td width=55%>
-        
-            Indicates the specimen source of the sample shipped. Example: Na Heparin blood draw aliquots (2 of three), FFPE block #52
-        
-    </td>
-    <td>
-        
-            <a href="sample.html#sample_collection_procedure">sample#sample_collection_procedure</a>
-        
-    </td>
-</tr>
-            
-        
-            
-                <tr>
-    <td>
-        
-            <span id="type of primary container">
-                type of primary container
-            </span>
-            
-        
-    </td>
-    <td width=55%>
-        
-            The format in which the sample was sent.
-        
-    </td>
-    <td>
-        
-            <a href="sample.html#type_of_primary_container">sample#type_of_primary_container</a>
-        
-    </td>
-</tr>
-            
-        
-            
-                <tr>
-    <td>
-        
-            <span id="processed sample type">
-                processed sample type
-            </span>
-            
-        
-    </td>
-    <td width=55%>
-        
-            The type of processing that was performed on the collected specimen by the Biobank for storage.
-        
-    </td>
-    <td>
-        
-            <a href="sample.html#processed_sample_type">sample#processed_sample_type</a>
-        
-    </td>
-</tr>
-            
-        
-            
-                <tr>
-    <td>
-        
-            <span id="processed sample volume">
-                processed sample volume
-            </span>
-            
-        
-    </td>
-    <td width=55%>
-        
-            Volume of the processed sample.
-        
-    </td>
-    <td>
-        
-            <a href="sample.html#processed_sample_volume">sample#processed_sample_volume</a>
-        
-    </td>
-</tr>
-            
-        
-            
-                <tr>
-    <td>
-        
-            <span id="processed sample volume units">
-                processed sample volume units
-            </span>
-            
-        
-    </td>
-    <td width=55%>
-        
-            Volume units of each processed sample.
-        
-    </td>
-    <td>
-        
-            <a href="sample.html#processed_sample_volume_units">sample#processed_sample_volume_units</a>
-        
-    </td>
-</tr>
-            
-        
-    </table>
-    
-      <h5 class="text-muted">Filled by CIMAC Lab</h4>
-      
-    
-        
-    
-
-    <table class="table table-striped">
-        <thead>
-        <tr>
-            <th>Property</th>
-            <th>Description</th>
-            <th>Data Type</th>
-        </tr>
-        </thead>
-        
-            
-        
-            
-        
-            
-        
-            
-        
-            
-        
-            
-        
-            
-        
-            
         
             
         
