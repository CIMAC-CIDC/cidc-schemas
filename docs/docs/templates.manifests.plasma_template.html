
<!DOCTYPE html>
<html>
  <head>
    <title>CIDC Schemas</title>
    <meta name="viewport" content="width=device-width, initial-scale=1.0">
    <link rel="stylesheet" href="https://stackpath.bootstrapcdn.com/bootstrap/4.3.1/css/bootstrap.min.css" integrity="sha384-ggOyR0iXCbMQv3Xipma34MD+dH/1fQ784/j6cY/iJTQUOhcWr7x9JvoRxT2MZw1T" crossorigin="anonymous">
    <style>
      .bd-placeholder-img {
        font-size: 1.125rem;
        text-anchor: middle;
        -webkit-user-select: none;
        -moz-user-select: none;
        -ms-user-select: none;
        user-select: none;
      }

      @media (min-width: 768px) {
        .bd-placeholder-img-lg {
          font-size: 3.5rem;
        }
      }
    </style>
  </head>
  <body>
    <main role="main">
      

  
    <div class="container">
        <p>
            <a href="index.html">CIDC Data Model</a>
        </p>
        <h1>Shipping manifest for Plasma samples</h1>
        <p>
            <b>Description:</b>  Shipping / receiving manifest for transferring Plasma samples.

        </p>
        
    </div>

  <div class="container">
    
      <h3>Worksheet - Plasma</h3>
  
    <h4>Preamble Rows</h4>
    
    
        
    

    <table class="table table-striped">
        <thead>
        <tr>
            <th>Property</th>
            <th>Description</th>
            <th>Data Type</th>
        </tr>
        </thead>
        
            
        
            
        
            
        
            
        
            
        
            
        
            
        
            
        
            
        
            
        
            
        
            
        
            
        
            
        
            
        
            
        
            
        
            
        
        
            
                <tr>
    <td>
        
            <span id="lead organization study id">
                lead organization study id
            </span>
            
        
    </td>
    <td width=55%>
        
            
        
    </td>
    <td>
        
            <a href="clinical_trial.html#lead_organization_study_id">clinical_trial#lead_organization_study_id</a>
        
    </td>
</tr>
            
        
            
                <tr>
    <td>
        
            <span id="manifest id">
                manifest id
            </span>
            
        
    </td>
    <td width=55%>
        
            
        
    </td>
    <td>
        
            <a href="shipping_core.html#manifest_id">shipping_core#manifest_id</a>
        
    </td>
</tr>
            
        
            
                <tr>
    <td>
        
            <span id="request">
                request
            </span>
            
        
    </td>
    <td width=55%>
        
            
        
    </td>
    <td>
        
            <a href="shipping_core.html#request">shipping_core#request</a>
        
    </td>
</tr>
            
        
            
                <tr>
    <td>
        
            <span id="assay priority">
                assay priority
            </span>
            
        
    </td>
    <td width=55%>
        
            
        
    </td>
    <td>
        
            <a href="shipping_core.html#assay_priority">shipping_core#assay_priority</a>
        
    </td>
</tr>
            
        
            
                <tr>
    <td>
        
            <span id="assay type">
                assay type
            </span>
            
        
    </td>
    <td width=55%>
        
            
        
    </td>
    <td>
        
            <a href="shipping_core.html#assay_type">shipping_core#assay_type</a>
        
    </td>
</tr>
            
        
            
                <tr>
    <td>
        
            <span id="batch number">
                batch number
            </span>
            
        
    </td>
    <td width=55%>
        
            
        
    </td>
    <td>
        
            <a href="shipping_core.html#batch_number">shipping_core#batch_number</a>
        
    </td>
</tr>
            
        
            
                <tr>
    <td>
        
            <span id="box number">
                box number
            </span>
            
        
    </td>
    <td width=55%>
        
            
        
    </td>
    <td>
        
            <a href="shipping_core.html#box_number">shipping_core#box_number</a>
        
    </td>
</tr>
            
        
            
                <tr>
    <td>
        
            <span id="assay run number">
                assay run number
            </span>
            
        
    </td>
    <td width=55%>
        
            
        
    </td>
    <td>
        
            <a href="shipping_core.html#assay_run_number">shipping_core#assay_run_number</a>
        
    </td>
</tr>
            
        
            
                <tr>
    <td>
        
            <span id="courier">
                courier
            </span>
            
        
    </td>
    <td width=55%>
        
            
        
    </td>
    <td>
        
            <a href="shipping_core.html#courier">shipping_core#courier</a>
        
    </td>
</tr>
            
        
            
                <tr>
    <td>
        
            <span id="tracking number">
                tracking number
            </span>
            
        
    </td>
    <td width=55%>
        
            
        
    </td>
    <td>
        
            <a href="shipping_core.html#tracking_number">shipping_core#tracking_number</a>
        
    </td>
</tr>
            
        
            
                <tr>
    <td>
        
            <span id="account number">
                account number
            </span>
            
        
    </td>
    <td width=55%>
        
            
        
    </td>
    <td>
        
            <a href="shipping_core.html#account_number">shipping_core#account_number</a>
        
    </td>
</tr>
            
        
            
                <tr>
    <td>
        
            <span id="shipping condition">
                shipping condition
            </span>
            
        
    </td>
    <td width=55%>
        
            
        
    </td>
    <td>
        
            <a href="shipping_core.html#shipping_condition">shipping_core#shipping_condition</a>
        
    </td>
</tr>
            
        
            
                <tr>
    <td>
        
            <span id="date shipped">
                date shipped
            </span>
            
        
    </td>
    <td width=55%>
        
            
        
    </td>
    <td>
        
            <a href="shipping_core.html#date_shipped">shipping_core#date_shipped</a>
        
    </td>
</tr>
            
        
            
                <tr>
    <td>
        
            <span id="num of samples shipped">
                num of samples shipped
            </span>
            
        
    </td>
    <td width=55%>
        
            
        
    </td>
    <td>
        
            <a href="shipping_core.html#num_of_samples_shipped">shipping_core#num_of_samples_shipped</a>
        
    </td>
</tr>
            
        
            
                <tr>
    <td>
        
            <span id="num of samples good">
                num of samples good
            </span>
            
        
    </td>
    <td width=55%>
        
            
        
    </td>
    <td>
        
            <a href="shipping_core.html#num_of_samples_good">shipping_core#num_of_samples_good</a>
        
    </td>
</tr>
            
        
            
                <tr>
    <td>
        
            <span id="num of path report">
                num of path report
            </span>
            
        
    </td>
    <td width=55%>
        
            
        
    </td>
    <td>
        
            <a href="shipping_core.html#num_of_path_report">shipping_core#num_of_path_report</a>
        
    </td>
</tr>
            
        
            
                <tr>
    <td>
        
            <span id="ship from">
                ship from
            </span>
            
        
    </td>
    <td width=55%>
        
            
        
    </td>
    <td>
        
            <a href="shipping_core.html#ship_from">shipping_core#ship_from</a>
        
    </td>
</tr>
            
        
            
                <tr>
    <td>
        
            <span id="ship to">
                ship to
            </span>
            
        
    </td>
    <td width=55%>
        
            
        
    </td>
    <td>
        
            <a href="shipping_core.html#ship_to">shipping_core#ship_to</a>
        
    </td>
</tr>
            
        
    </table>
  
  
    <h4>Data Columns</h4>
    
      <h5 class="text-muted">Filled by Biorepository</h4>
      
    
        
    

    <table class="table table-striped">
        <thead>
        <tr>
            <th>Property</th>
            <th>Description</th>
            <th>Data Type</th>
        </tr>
        </thead>
        
            
        
            
        
            
        
            
        
            
        
            
        
            
        
            
        
            
        
            
        
            
        
            
        
            
        
            
        
            
        
            
        
            
        
            
        
            
        
        
            
                <tr>
    <td>
        
            <span id="lead organization study id">
                lead organization study id
            </span>
            
        
    </td>
    <td width=55%>
        
            
        
    </td>
    <td>
        
            <a href="clinical_trial.html#lead_organization_study_id">clinical_trial#lead_organization_study_id</a>
        
    </td>
</tr>
            
        
            
                <tr>
    <td>
        
            <span id="trial participant id">
                trial participant id
            </span>
            
        
    </td>
    <td width=55%>
        
            
        
    </td>
    <td>
        
            <a href="participant.html#trial_participant_id">participant#trial_participant_id</a>
        
    </td>
</tr>
            
        
            
                <tr>
    <td>
        
            <span id="cimac participant id">
                cimac participant id
            </span>
            
        
    </td>
    <td width=55%>
        
            
        
    </td>
    <td>
        
            <a href="participant.html#cimac_participant_id">participant#cimac_participant_id</a>
        
    </td>
</tr>
            
        
            
                <tr>
    <td>
        
            <span id="cohort id">
                cohort id
            </span>
            
        
    </td>
    <td width=55%>
        
            
        
    </td>
    <td>
        
            <a href="participant.html#cohort_id">participant#cohort_id</a>
        
    </td>
</tr>
            
        
            
                <tr>
    <td>
        
            <span id="arm id">
                arm id
            </span>
            
        
    </td>
    <td width=55%>
        
            
        
    </td>
    <td>
        
            <a href="participant.html#arm_id">participant#arm_id</a>
        
    </td>
</tr>
            
        
            
                <tr>
    <td>
        
            <span id="site sample id">
                site sample id
            </span>
            
        
    </td>
    <td width=55%>
        
            
        
    </td>
    <td>
        
            <a href="sample.html#site_sample_id">sample#site_sample_id</a>
        
    </td>
</tr>
            
        
            
                <tr>
    <td>
        
            <span id="cimac sample id">
                cimac sample id
            </span>
            
        
    </td>
    <td width=55%>
        
            
        
    </td>
    <td>
        
            <a href="sample.html#cimac_sample_id">sample#cimac_sample_id</a>
        
    </td>
</tr>
            
        
            
                <tr>
    <td>
        
            <span id="time point">
                time point
            </span>
            
        
    </td>
    <td width=55%>
        
            
        
    </td>
    <td>
        
            <a href="sample.html#time_point">sample#time_point</a>
        
    </td>
</tr>
            
        
            
                <tr>
    <td>
        
            <span id="blood collection date">
                blood collection date
            </span>
            
        
    </td>
    <td width=55%>
        
            
        
    </td>
    <td>
        
            <a href="sample.html#blood_collection_date">sample#blood_collection_date</a>
        
    </td>
</tr>
            
        
            
                <tr>
    <td>
        
            <span id="blood collection time">
                blood collection time
            </span>
            
        
    </td>
    <td width=55%>
        
            
        
    </td>
    <td>
        
            <a href="sample.html#blood_collection_time">sample#blood_collection_time</a>
        
    </td>
</tr>
            
        
            
                <tr>
    <td>
        
            <span id="blood processing date">
                blood processing date
            </span>
            
        
    </td>
    <td width=55%>
        
            
        
    </td>
    <td>
        
            <a href="sample.html#blood_processing_date">sample#blood_processing_date</a>
        
    </td>
</tr>
            
        
            
                <tr>
    <td>
        
            <span id="blood processing time">
                blood processing time
            </span>
            
        
    </td>
    <td width=55%>
        
            
        
    </td>
    <td>
        
            <a href="sample.html#blood_processing_time">sample#blood_processing_time</a>
        
    </td>
</tr>
            
        
            
                <tr>
    <td>
        
            <span id="sample location">
                sample location
            </span>
            
        
    </td>
    <td width=55%>
        
            
        
    </td>
    <td>
        
            <a href="sample.html#sample_location">sample#sample_location</a>
        
    </td>
</tr>
            
        
            
                <tr>
    <td>
        
            <span id="specimen type">
                specimen type
            </span>
            
        
    </td>
    <td width=55%>
        
            
        
    </td>
    <td>
        
            <a href="sample.html#specimen_type">sample#specimen_type</a>
        
    </td>
</tr>
            
        
            
                <tr>
    <td>
        
            <span id="specimen format">
                specimen format
            </span>
            
        
    </td>
    <td width=55%>
        
            
        
    </td>
    <td>
        
            <a href="sample.html#specimen_format">sample#specimen_format</a>
        
    </td>
</tr>
            
        
            
                <tr>
    <td>
        
            <span id="quantity">
                quantity
            </span>
            
        
    </td>
    <td width=55%>
        
            
        
    </td>
    <td>
        
            <a href="aliquot.html#quantity">aliquot#quantity</a>
        
    </td>
</tr>
            
        
            
                <tr>
    <td>
        
            <span id="volume quantity">
                volume quantity
            </span>
            
        
    </td>
    <td width=55%>
        
            
        
    </td>
    <td>
        
            <a href="aliquot.html#volume_quantity">aliquot#volume_quantity</a>
        
    </td>
</tr>
            
        
            
                <tr>
    <td>
        
            <span id="units">
                units
            </span>
            
        
    </td>
    <td width=55%>
        
            
        
    </td>
    <td>
        
            <a href="aliquot.html#units">aliquot#units</a>
        
    </td>
</tr>
            
        
            
                <tr>
    <td>
        
            <span id="sample source">
                sample source
            </span>
            
        
    </td>
    <td width=55%>
        
            
        
    </td>
    <td>
        
            <a href="sample.html#sample_source">sample#sample_source</a>
        
    </td>
</tr>
            
        
    </table>
    
      <h5 class="text-muted">Filled by CIMAC Lab</h4>
      
<<<<<<< HEAD
    
=======
>>>>>>> a3d794a1
        
    

    <table class="table table-striped">
        <thead>
        <tr>
            <th>Property</th>
            <th>Description</th>
            <th>Data Type</th>
        </tr>
        </thead>
        
<<<<<<< HEAD
            
        
            
        
            
        
            
        
            
        
            
        
        
            
                <tr>
    <td>
        
            <span id="cimac aliquot id">
                cimac aliquot id
            </span>
            
        
    </td>
    <td width=55%>
        
            
        
    </td>
    <td>
        
            <a href="aliquot.html#cimac_aliquot_id">aliquot#cimac_aliquot_id</a>
        
    </td>
</tr>
            
        
            
                <tr>
    <td>
        
            <span id="material used">
                material used
            </span>
            
        
    </td>
    <td width=55%>
        
            
        
    </td>
    <td>
        
            <a href="aliquot.html#material_used">aliquot#material_used</a>
        
    </td>
</tr>
            
        
            
                <tr>
    <td>
        
            <span id="material remaining">
                material remaining
            </span>
            
        
    </td>
    <td width=55%>
        
            
        
    </td>
    <td>
        
            <a href="aliquot.html#material_remaining">aliquot#material_remaining</a>
        
    </td>
</tr>
            
        
            
                <tr>
    <td>
        
            <span id="aliquot quality status">
                aliquot quality status
            </span>
            
        
    </td>
    <td width=55%>
        
            
        
    </td>
    <td>
        
            <a href="aliquot.html#aliquot_quality_status">aliquot#aliquot_quality_status</a>
        
    </td>
</tr>
            
        
            
                <tr>
    <td>
        
            <span id="aliquot replacement">
                aliquot replacement
            </span>
            
        
    </td>
    <td width=55%>
        
            
        
    </td>
    <td>
        
            <a href="aliquot.html#aliquot_replacement">aliquot#aliquot_replacement</a>
        
    </td>
</tr>
            
        
            
                <tr>
    <td>
        
            <span id="aliquot status">
                aliquot status
            </span>
            
        
    </td>
    <td width=55%>
        
            
        
    </td>
    <td>
        
            <a href="aliquot.html#aliquot_status">aliquot#aliquot_status</a>
        
    </td>
</tr>
            
=======
            <tr>
                <td><a name="cimac aliquot id"></a>cimac aliquot id</td>
                <td width=25%>
                    
                </td>
                <td>
                    
                        <a href="aliquot.html#cimac_aliquot_id">aliquot#cimac_aliquot_id</a>
                    
                </td>
                <td>
                    
                        optional
                    
                </td>
            </tr>
        
            <tr>
                <td><a name="material used"></a>material used</td>
                <td width=25%>
                    
                </td>
                <td>
                    
                        <a href="aliquot.html#material_used">aliquot#material_used</a>
                    
                </td>
                <td>
                    
                        optional
                    
                </td>
            </tr>
        
            <tr>
                <td><a name="material remaining"></a>material remaining</td>
                <td width=25%>
                    
                </td>
                <td>
                    
                        <a href="aliquot.html#material_remaining">aliquot#material_remaining</a>
                    
                </td>
                <td>
                    
                        optional
                    
                </td>
            </tr>
        
            <tr>
                <td><a name="sample quality status"></a>sample quality status</td>
                <td width=25%>
                    
                </td>
                <td>
                    
                        <a href="aliquot.html#sample_quality_status">aliquot#sample_quality_status</a>
                    
                </td>
                <td>
                    
                        optional
                    
                </td>
            </tr>
        
            <tr>
                <td><a name="sample replacement"></a>sample replacement</td>
                <td width=25%>
                    
                </td>
                <td>
                    
                        <a href="aliquot.html#sample_replacement">aliquot#sample_replacement</a>
                    
                </td>
                <td>
                    
                        optional
                    
                </td>
            </tr>
        
            <tr>
                <td><a name="sample status"></a>sample status</td>
                <td width=25%>
                    
                </td>
                <td>
                    
                        <a href="aliquot.html#sample_status">aliquot#sample_status</a>
                    
                </td>
                <td>
                    
                        optional
                    
                </td>
            </tr>
>>>>>>> a3d794a1
        
    </table>
    
  
    
    
    
  </div>

    </main>
    <script src="https://code.jquery.com/jquery-3.3.1.slim.min.js" integrity="sha384-q8i/X+965DzO0rT7abK41JStQIAqVgRVzpbzo5smXKp4YfRvH+8abtTE1Pi6jizo" crossorigin="anonymous"></script>
    <script src="https://cdnjs.cloudflare.com/ajax/libs/popper.js/1.14.7/umd/popper.min.js" integrity="sha384-UO2eT0CpHqdSJQ6hJty5KVphtPhzWj9WO1clHTMGa3JDZwrnQq4sF86dIHNDz0W1" crossorigin="anonymous"></script>
    <script src="https://stackpath.bootstrapcdn.com/bootstrap/4.3.1/js/bootstrap.min.js" integrity="sha384-JjSmVgyd0p3pXB1rRibZUAYoIIy6OrQ6VrjIEaFf/nJGzIxFDsf4x0xIM+B07jRM" crossorigin="anonymous"></script>
  </body>
</html>
    <|MERGE_RESOLUTION|>--- conflicted
+++ resolved
@@ -999,7 +999,7 @@
     </td>
     <td>
         
-            <a href="sample.html#sample_source">sample#sample_source</a>
+            <a href="aliquot.html#sample_source">aliquot#sample_source</a>
         
     </td>
 </tr>
@@ -1009,10 +1009,7 @@
     
       <h5 class="text-muted">Filled by CIMAC Lab</h4>
       
-<<<<<<< HEAD
-    
-=======
->>>>>>> a3d794a1
+    
         
     
 
@@ -1025,7 +1022,6 @@
         </tr>
         </thead>
         
-<<<<<<< HEAD
             
         
             
@@ -1112,173 +1108,70 @@
                 <tr>
     <td>
         
-            <span id="aliquot quality status">
-                aliquot quality status
-            </span>
-            
-        
-    </td>
-    <td width=55%>
-        
-            
-        
-    </td>
-    <td>
-        
-            <a href="aliquot.html#aliquot_quality_status">aliquot#aliquot_quality_status</a>
-        
-    </td>
-</tr>
-            
-        
-            
-                <tr>
-    <td>
-        
-            <span id="aliquot replacement">
-                aliquot replacement
-            </span>
-            
-        
-    </td>
-    <td width=55%>
-        
-            
-        
-    </td>
-    <td>
-        
-            <a href="aliquot.html#aliquot_replacement">aliquot#aliquot_replacement</a>
-        
-    </td>
-</tr>
-            
-        
-            
-                <tr>
-    <td>
-        
-            <span id="aliquot status">
-                aliquot status
-            </span>
-            
-        
-    </td>
-    <td width=55%>
-        
-            
-        
-    </td>
-    <td>
-        
-            <a href="aliquot.html#aliquot_status">aliquot#aliquot_status</a>
-        
-    </td>
-</tr>
-            
-=======
-            <tr>
-                <td><a name="cimac aliquot id"></a>cimac aliquot id</td>
-                <td width=25%>
-                    
-                </td>
-                <td>
-                    
-                        <a href="aliquot.html#cimac_aliquot_id">aliquot#cimac_aliquot_id</a>
-                    
-                </td>
-                <td>
-                    
-                        optional
-                    
-                </td>
-            </tr>
-        
-            <tr>
-                <td><a name="material used"></a>material used</td>
-                <td width=25%>
-                    
-                </td>
-                <td>
-                    
-                        <a href="aliquot.html#material_used">aliquot#material_used</a>
-                    
-                </td>
-                <td>
-                    
-                        optional
-                    
-                </td>
-            </tr>
-        
-            <tr>
-                <td><a name="material remaining"></a>material remaining</td>
-                <td width=25%>
-                    
-                </td>
-                <td>
-                    
-                        <a href="aliquot.html#material_remaining">aliquot#material_remaining</a>
-                    
-                </td>
-                <td>
-                    
-                        optional
-                    
-                </td>
-            </tr>
-        
-            <tr>
-                <td><a name="sample quality status"></a>sample quality status</td>
-                <td width=25%>
-                    
-                </td>
-                <td>
-                    
-                        <a href="aliquot.html#sample_quality_status">aliquot#sample_quality_status</a>
-                    
-                </td>
-                <td>
-                    
-                        optional
-                    
-                </td>
-            </tr>
-        
-            <tr>
-                <td><a name="sample replacement"></a>sample replacement</td>
-                <td width=25%>
-                    
-                </td>
-                <td>
-                    
-                        <a href="aliquot.html#sample_replacement">aliquot#sample_replacement</a>
-                    
-                </td>
-                <td>
-                    
-                        optional
-                    
-                </td>
-            </tr>
-        
-            <tr>
-                <td><a name="sample status"></a>sample status</td>
-                <td width=25%>
-                    
-                </td>
-                <td>
-                    
-                        <a href="aliquot.html#sample_status">aliquot#sample_status</a>
-                    
-                </td>
-                <td>
-                    
-                        optional
-                    
-                </td>
-            </tr>
->>>>>>> a3d794a1
+            <span id="sample quality status">
+                sample quality status
+            </span>
+            
+        
+    </td>
+    <td width=55%>
+        
+            
+        
+    </td>
+    <td>
+        
+            <a href="aliquot.html#sample_quality_status">aliquot#sample_quality_status</a>
+        
+    </td>
+</tr>
+            
+        
+            
+                <tr>
+    <td>
+        
+            <span id="sample replacement">
+                sample replacement
+            </span>
+            
+        
+    </td>
+    <td width=55%>
+        
+            
+        
+    </td>
+    <td>
+        
+            <a href="aliquot.html#sample_replacement">aliquot#sample_replacement</a>
+        
+    </td>
+</tr>
+            
+        
+            
+                <tr>
+    <td>
+        
+            <span id="sample status">
+                sample status
+            </span>
+            
+        
+    </td>
+    <td width=55%>
+        
+            
+        
+    </td>
+    <td>
+        
+            <a href="aliquot.html#sample_status">aliquot#sample_status</a>
+        
+    </td>
+</tr>
+            
         
     </table>
     
