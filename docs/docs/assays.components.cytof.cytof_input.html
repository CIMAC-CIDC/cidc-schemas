
<!DOCTYPE html>
<html>
  <head>
    <title>CIDC Schemas</title>
    <meta name="viewport" content="width=device-width, initial-scale=1.0">
    <link rel="stylesheet" href="https://stackpath.bootstrapcdn.com/bootstrap/4.3.1/css/bootstrap.min.css" integrity="sha384-ggOyR0iXCbMQv3Xipma34MD+dH/1fQ784/j6cY/iJTQUOhcWr7x9JvoRxT2MZw1T" crossorigin="anonymous">
    <style>
      .bd-placeholder-img {
        font-size: 1.125rem;
        text-anchor: middle;
        -webkit-user-select: none;
        -moz-user-select: none;
        -ms-user-select: none;
        user-select: none;
      }

      @media (min-width: 768px) {
        .bd-placeholder-img-lg {
          font-size: 3.5rem;
        }
      }
    </style>
  </head>
  <body>
    <main role="main">
      

  
    <div class="container">
        <p>
            <a href="index.html">CIDC Data Model</a>
        </p>
        <h1>CyTOF Input Files</h1>
        <p>
            <b>Description:</b>  CyTOF Assay Input Files
        </p>
        
    </div>

  <div class="container">
    <h3>Properties</h3>
    
    
        
        
    

    <table class="table table-striped">
        <thead>
        <tr>
            <th>Property</th>
            <th>Description</th>
            <th>Data Type</th>
        </tr>
        </thead>
        
<<<<<<< HEAD
            
        
            
        
            
        
            
        
            
        
            
        
        
            
                <tr>
    <td>
        
            <span id="$schema">
                $schema
            </span>
            
        
    </td>
    <td width=55%>
        
            
        
    </td>
    <td>
        
            (UNKNOWN PROPERTY TYPE)
        
    </td>
</tr>
            
        
            
                <tr>
    <td>
        
            <span id="$id">
                $id
            </span>
            
        
    </td>
    <td width=55%>
        
            
        
    </td>
    <td>
        
            (UNKNOWN PROPERTY TYPE)
        
    </td>
</tr>
            
        
            
                <tr>
    <td>
        
            <span id="title">
                title
            </span>
            
        
    </td>
    <td width=55%>
        
            
        
    </td>
    <td>
        
            (UNKNOWN PROPERTY TYPE)
        
    </td>
</tr>
            
        
            
                <tr>
    <td>
        
            <span id="description">
                description
            </span>
            
        
    </td>
    <td width=55%>
        
            
        
    </td>
    <td>
        
            (UNKNOWN PROPERTY TYPE)
        
    </td>
</tr>
            
        
            
                <tr>
    <td>
        
            <span id="type">
                type
            </span>
            
        
    </td>
    <td width=55%>
        
            
        
    </td>
    <td>
        
            (UNKNOWN PROPERTY TYPE)
        
    </td>
</tr>
            
        
            
                <tr>
    <td>
        
            <span id="items">
                items
            </span>
            
        
    </td>
    <td width=55%>
        
            
        
    </td>
    <td>
        
            &lt; 
                object 
    
    
    
            &gt;
            <ul>
                
            </ul>
            
            
        
    </td>
</tr>
            
=======
            <tr>
                <td><a name="processed_fcs"></a>processed_fcs</td>
                <td width=25%>
                    
                </td>
                <td>
                    
                        <a href="artifacts.artifact_binary.html">artifacts.artifact_binary</a>
                    
                </td>
                <td>
                    
                        optional
                    
                </td>
            </tr>
        
            <tr>
                <td><a name="source_fcs"></a>source_fcs</td>
                <td width=25%>
                    
                </td>
                <td>
                    
                        <a href="artifacts.artifact_binary.html">artifacts.artifact_binary</a>
                    
                </td>
                <td>
                    
                        optional
                    
                </td>
            </tr>
>>>>>>> 2a4e7a0a
        
    </table>

    
  </div>

  <div class="container">
    <h3>cytof_input.full.json</h3>
  	<pre><code>{
    "$id": "cytof_input",
    "$schema": "http://json-schema.org/draft-07/schema#",
    "description": "CyTOF Assay Input Files",
    "items": {
        "properties": {
            "processed_fcs": {
                "$id": "binary_artifact",
                "$schema": "http://json-schema.org/draft-07/schema#",
                "allOf": [
                    {
                        "$id": "artifact_core",
                        "$schema": "http://json-schema.org/draft-07/schema#",
                        "description": "Any file artifact associated with a clinical trial.",
                        "oneOf": [
                            {
                                "required": [
                                    "file_name",
                                    "object_url",
                                    "uploaded_timestamp",
                                    "file_size_bytes",
                                    "md5_hash",
                                    "artifact_category"
                                ]
                            },
                            {
                                "required": [
                                    "upload_placeholder"
                                ]
                            }
                        ],
                        "properties": {
                            "artifact_category": {
                                "description": "Artifact category.",
                                "enum": [
                                    "Assay Artifact from CIMAC",
                                    "Pipeline Artifact",
                                    "Manifest File"
                                ],
                                "type": "string"
                            },
                            "artifact_creator": {
                                "description": "The name of the center that created this artificat",
                                "enum": [
                                    "DFCI",
                                    "Mount Sinai",
                                    "Stanford",
                                    "MD Anderson"
                                ],
                                "type": "string"
                            },
                            "file_name": {
                                "$comment": "_____!!!_____ What if file name contains PHI? _____!!!_____",
                                "description": "The name of the file with extension",
                                "type": "string"
                            },
                            "file_size_bytes": {
                                "description": "File size in bytes.",
                                "type": "integer"
                            },
                            "md5_hash": {
                                "description": "MD5 Hash of artifact.",
                                "type": "string"
                            },
                            "object_url": {
                                "description": "URL to artifact within Google Bucket.",
                                "type": "string"
                            },
                            "upload_placeholder": {
                                "$comment": "_____!!!_____ FIXME it's a placeholder for while file is being upoloaded, `job_id` or something like that _____!!!_____",
                                "type": "string"
                            },
                            "uploaded_timestamp": {
                                "description": "Timestamp of when artfiact was loaded into the system.",
                                "format": "date-time",
                                "type": "string"
                            },
                            "uploader": {
                                "type": "string"
                            },
                            "uuid": {
                                "description": "UUID of artifact.",
                                "type": "string"
                            },
                            "visible": {
                                "description": "Indicates if the artifiact if visible.  If set to false, the artifact is effectively deleted.",
                                "type": "boolean"
                            }
                        },
                        "title": "Artifact Core",
                        "type": "object"
                    },
                    {
                        "properties": {
                            "info": {
                                "type": "object"
                            }
                        }
                    }
                ],
                "description": "Information about binary files.",
                "title": "Binary Artifact",
                "type": "object"
            },
            "source_fcs": {
                "$id": "binary_artifact",
                "$schema": "http://json-schema.org/draft-07/schema#",
                "allOf": [
                    {
                        "$id": "artifact_core",
                        "$schema": "http://json-schema.org/draft-07/schema#",
                        "description": "Any file artifact associated with a clinical trial.",
                        "oneOf": [
                            {
                                "required": [
                                    "file_name",
                                    "object_url",
                                    "uploaded_timestamp",
                                    "file_size_bytes",
                                    "md5_hash",
                                    "artifact_category"
                                ]
                            },
                            {
                                "required": [
                                    "upload_placeholder"
                                ]
                            }
                        ],
                        "properties": {
                            "artifact_category": {
                                "description": "Artifact category.",
                                "enum": [
                                    "Assay Artifact from CIMAC",
                                    "Pipeline Artifact",
                                    "Manifest File"
                                ],
                                "type": "string"
                            },
                            "artifact_creator": {
                                "description": "The name of the center that created this artificat",
                                "enum": [
                                    "DFCI",
                                    "Mount Sinai",
                                    "Stanford",
                                    "MD Anderson"
                                ],
                                "type": "string"
                            },
                            "file_name": {
                                "$comment": "_____!!!_____ What if file name contains PHI? _____!!!_____",
                                "description": "The name of the file with extension",
                                "type": "string"
                            },
                            "file_size_bytes": {
                                "description": "File size in bytes.",
                                "type": "integer"
                            },
                            "md5_hash": {
                                "description": "MD5 Hash of artifact.",
                                "type": "string"
                            },
                            "object_url": {
                                "description": "URL to artifact within Google Bucket.",
                                "type": "string"
                            },
                            "upload_placeholder": {
                                "$comment": "_____!!!_____ FIXME it's a placeholder for while file is being upoloaded, `job_id` or something like that _____!!!_____",
                                "type": "string"
                            },
                            "uploaded_timestamp": {
                                "description": "Timestamp of when artfiact was loaded into the system.",
                                "format": "date-time",
                                "type": "string"
                            },
                            "uploader": {
                                "type": "string"
                            },
                            "uuid": {
                                "description": "UUID of artifact.",
                                "type": "string"
                            },
                            "visible": {
                                "description": "Indicates if the artifiact if visible.  If set to false, the artifact is effectively deleted.",
                                "type": "boolean"
                            }
                        },
                        "title": "Artifact Core",
                        "type": "object"
                    },
                    {
                        "properties": {
                            "info": {
                                "type": "object"
                            }
                        }
                    }
                ],
                "description": "Information about binary files.",
                "title": "Binary Artifact",
                "type": "object"
            }
        },
        "type": "object"
    },
    "title": "CyTOF Input Files",
    "type": "array"
}</code></pre>
  </container>


    </main>
    <script src="https://code.jquery.com/jquery-3.3.1.slim.min.js" integrity="sha384-q8i/X+965DzO0rT7abK41JStQIAqVgRVzpbzo5smXKp4YfRvH+8abtTE1Pi6jizo" crossorigin="anonymous"></script>
    <script src="https://cdnjs.cloudflare.com/ajax/libs/popper.js/1.14.7/umd/popper.min.js" integrity="sha384-UO2eT0CpHqdSJQ6hJty5KVphtPhzWj9WO1clHTMGa3JDZwrnQq4sF86dIHNDz0W1" crossorigin="anonymous"></script>
    <script src="https://stackpath.bootstrapcdn.com/bootstrap/4.3.1/js/bootstrap.min.js" integrity="sha384-JjSmVgyd0p3pXB1rRibZUAYoIIy6OrQ6VrjIEaFf/nJGzIxFDsf4x0xIM+B07jRM" crossorigin="anonymous"></script>
  </body>
</html>
    <|MERGE_RESOLUTION|>--- conflicted
+++ resolved
@@ -55,168 +55,7 @@
         </tr>
         </thead>
         
-<<<<<<< HEAD
-            
-        
-            
-        
-            
-        
-            
-        
-            
-        
-            
-        
-        
-            
-                <tr>
-    <td>
-        
-            <span id="$schema">
-                $schema
-            </span>
-            
-        
-    </td>
-    <td width=55%>
-        
-            
-        
-    </td>
-    <td>
-        
-            (UNKNOWN PROPERTY TYPE)
-        
-    </td>
-</tr>
-            
-        
-            
-                <tr>
-    <td>
-        
-            <span id="$id">
-                $id
-            </span>
-            
-        
-    </td>
-    <td width=55%>
-        
-            
-        
-    </td>
-    <td>
-        
-            (UNKNOWN PROPERTY TYPE)
-        
-    </td>
-</tr>
-            
-        
-            
-                <tr>
-    <td>
-        
-            <span id="title">
-                title
-            </span>
-            
-        
-    </td>
-    <td width=55%>
-        
-            
-        
-    </td>
-    <td>
-        
-            (UNKNOWN PROPERTY TYPE)
-        
-    </td>
-</tr>
-            
-        
-            
-                <tr>
-    <td>
-        
-            <span id="description">
-                description
-            </span>
-            
-        
-    </td>
-    <td width=55%>
-        
-            
-        
-    </td>
-    <td>
-        
-            (UNKNOWN PROPERTY TYPE)
-        
-    </td>
-</tr>
-            
-        
-            
-                <tr>
-    <td>
-        
-            <span id="type">
-                type
-            </span>
-            
-        
-    </td>
-    <td width=55%>
-        
-            
-        
-    </td>
-    <td>
-        
-            (UNKNOWN PROPERTY TYPE)
-        
-    </td>
-</tr>
-            
-        
-            
-                <tr>
-    <td>
-        
-            <span id="items">
-                items
-            </span>
-            
-        
-    </td>
-    <td width=55%>
-        
-            
-        
-    </td>
-    <td>
-        
-            &lt; 
-                object 
-    
-    
-    
-            &gt;
-            <ul>
-                
-            </ul>
-            
-            
-        
-    </td>
-</tr>
-            
-=======
+
             <tr>
                 <td><a name="processed_fcs"></a>processed_fcs</td>
                 <td width=25%>
@@ -250,7 +89,6 @@
                     
                 </td>
             </tr>
->>>>>>> 2a4e7a0a
         
     </table>
 
