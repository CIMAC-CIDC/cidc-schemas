# -*- coding: utf-8 -*-

"""The underlying data representation of an assay or shipping manifest template."""

import logging
import json
from typing import List, Optional, Dict, BinaryIO, Union
from collections import OrderedDict

from .constants import SCHEMA_DIR
from .json_validation import load_and_validate_schema

logger = logging.getLogger('cidc_schemas.template')


class Template:
    """
    Configuration describing a manifest or assay template

    Properties:
        template_schema {dict} -- a validated template JSON schema
        worksheets {Dict[str, dict]} -- a mapping from worksheet names to worksheet schemas
    """

    def __init__(self, template_schema: dict):
        """
        Load the schema defining a manifest or assay template.

        Arguments:
            template_schema {dict} -- a valid JSON schema describing a template
        """
        self.template_schema = template_schema
        self.worksheets = self._extract_worksheets()

    def _extract_worksheets(self) -> Dict[str, dict]:
        """Build a mapping from worksheet names to worksheet section schemas"""

        template_id = self.template_schema['$id']
        assert 'worksheets' in self.template_schema[
            'properties'], f'{template_id} schema missing "worksheets" property'
        worksheet_schemas = self.template_schema['properties']['worksheets']

        worksheets = {}
        for name, schema in worksheet_schemas.items():
            self._validate_worksheet(name, schema)

            worksheets[name] = self._process_worksheet(schema)

        return worksheets

    @staticmethod
    def _process_fieldname(name: str) -> str:
        """Convert field name to lowercase to ease matching"""
        return name.lower()

    @staticmethod
    def _process_worksheet(worksheet: dict) -> dict:
        """Do pre-processing on a worksheet"""

        def process_fields(schema: dict) -> dict:
            processed = {}
            for field_name, field_schema in schema.items():
                field_name_proc = Template._process_fieldname(field_name)
                processed[field_name_proc] = field_schema
            return processed

        # Process field names to ensure we can match on them later
        processed_worksheet = {}
        for section_name, section_schema in worksheet.items():
            if section_name == 'preamble_rows':
                processed_worksheet[section_name] = process_fields(
                    section_schema)
            elif section_name == 'data_columns':
                data_schemas = {}
                for table_name, table_schema in section_schema.items():
                    data_schemas[table_name] = process_fields(table_schema)
                processed_worksheet[section_name] = data_schemas

        return processed_worksheet

    # XlTemplateReader only knows how to format these types of sections
    VALID_WS_SECTIONS = set(['preamble_rows', 'data_columns'])

    @staticmethod
    def _validate_worksheet(ws_title: str, ws_schema: dict):
        # Ensure all worksheet sections are supported
        ws_sections = set(ws_schema.keys())
        unknown_props = ws_sections.difference(
            Template.VALID_WS_SECTIONS)
        assert not unknown_props, \
            f'unknown worksheet sections {unknown_props} - only {Template.VALID_WS_SECTIONS} supported'

    @staticmethod
    def from_json(template_schema_path: str, schema_root: str = SCHEMA_DIR):
        """
        Load a Template from a template schema.

        Arguments:
            template_schema_path {str} -- path to the template schema file
            schema_root {str} -- path to the directory where all schemas are stored
        """
        template_schema = load_and_validate_schema(
            template_schema_path, schema_root)

        return Template(template_schema)

    def to_excel(self, xlsx_path: str):
        """Write this `Template` to an Excel file"""
        from .template_writer import XlTemplateWriter

        XlTemplateWriter().write(xlsx_path, self)

<<<<<<< HEAD
    def validate_excel(self, xlsx: Union[str, BinaryIO], raise_validation_errors: bool = True) -> bool:
        """Validate the given Excel file (either a path or an open file) against this `Template`"""
        from .template_reader import XlTemplateReader

        return XlTemplateReader.from_excel(xlsx).validate(self, raise_validation_errors)
=======
    def validate_excel(self, xlsx_path: str, raise_validation_errors: bool = True) -> bool:
        """Validate the given Excel file against this `Template`"""
        from .template_reader import XlTemplateReader

        return XlTemplateReader.from_excel(xlsx_path).validate(self, raise_validation_errors)
>>>>>>> bd57f85a
<|MERGE_RESOLUTION|>--- conflicted
+++ resolved
@@ -110,16 +110,8 @@
 
         XlTemplateWriter().write(xlsx_path, self)
 
-<<<<<<< HEAD
     def validate_excel(self, xlsx: Union[str, BinaryIO], raise_validation_errors: bool = True) -> bool:
         """Validate the given Excel file (either a path or an open file) against this `Template`"""
         from .template_reader import XlTemplateReader
 
-        return XlTemplateReader.from_excel(xlsx).validate(self, raise_validation_errors)
-=======
-    def validate_excel(self, xlsx_path: str, raise_validation_errors: bool = True) -> bool:
-        """Validate the given Excel file against this `Template`"""
-        from .template_reader import XlTemplateReader
-
-        return XlTemplateReader.from_excel(xlsx_path).validate(self, raise_validation_errors)
->>>>>>> bd57f85a
+        return XlTemplateReader.from_excel(xlsx).validate(self, raise_validation_errors)