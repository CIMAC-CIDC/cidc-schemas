# -*- encoding: utf-8 -*-

"""Tools for performing validations based on json schemas"""

import os
import json
import collections
from typing import Optional, List, Callable

import dateparser
import jsonschema

SCHEMA_ROOT = os.path.join(os.path.dirname(
    os.path.abspath(__file__)), '..', 'schemas')


def load_and_validate_schema(schema_path: str, schema_root: str = SCHEMA_ROOT, on_refs: Optional[Callable] = None) -> dict:
    """
    Try to load a valid schema at `schema_path`. If an `on_refs` function is supplied,
    call that on all refs in the schema, rather than resolving the refs.
    """
    assert os.path.isabs(
        schema_root), "schema_root must be an absolute path"

    # Load schema with resolved $refs
    with open(schema_path) as schema_file:
        base_uri = f'file://{schema_root}/'
        json_spec = json.load(schema_file)
        if on_refs:
            schema = _map_refs(json_spec, on_refs)
        else:
            schema = _resolve_refs(base_uri, json_spec, schema_root)

    # Ensure schema is valid
    # NOTE: $refs were resolved above, so no need for a RefResolver here
    validator = jsonschema.Draft7Validator(schema)
    validator.check_schema(schema)

    return schema


def _map_refs(node: dict, fn: Callable):
    """
    Apply `fn` to all refs in node, returning node with refs replaced
    with results of the function call.

    Note: _map_refs is shallow, i.e., if calling `fn` on a node produces 
    a new node that contains refs, those refs will not be resolved.
    """
    if isinstance(node, collections.Mapping) and '$ref' in node:
        # We found a ref, so return it
        return fn(node['$ref'])
    elif isinstance(node, collections.Mapping):
        # Look for all refs in this mapping
        for k, v in node.items():
            node[k] = _map_refs(v, fn)
    elif isinstance(node, (list, tuple)):
        # Look for all refs in this list
        for i in range(len(node)):
            node[i] = _map_refs(node[i], fn)
    return node


def _resolve_refs(base_uri: str, json_spec: dict, schema_root: str) -> dict:
    """
    Resolve JSON Schema references in `json_spec` relative to `base_uri`,
    return `json_spec` with all references inlined.
    """
    resolver = jsonschema.RefResolver(base_uri, json_spec)
<<<<<<< HEAD
    print("level1: ")
    print(base_uri)
    #print(json_spec)
    def _do_resolve(ref):
        print("level2:")
        print(ref)
        with resolver.resolving(ref) as resolved:
            if "samples" in resolved['properties']:
              print("level3: samples")
              print(resolved['properties']['samples'])
            if "participants" in resolved['properties']:
              print("level3: participants")
              print(resolved['properties']['participants'])
            return resolved
=======

    def _resolve_ref(ref):
        with resolver.resolving(ref) as resolved_spec:
            # resolved_spec might have unresolved refs in it, so we pass
            # it back to _resolve_refs to resolve them. This way,
            # we can fully resolve schemas with nested refs.
            return _resolve_refs(base_uri, resolved_spec)
>>>>>>> 73a8d355

    return _map_refs(json_spec, _resolve_ref)


def validate_instance(instance: str, schema: dict, required: bool) -> Optional[str]:
    """
    Validate a data instance against a JSON schema.

    Returns None if `instance` is valid, otherwise returns reason for invalidity.
    """
    try:
        if not instance:
            if required:
                raise jsonschema.ValidationError(
                    'found empty value for required field')
            else:
                return None

        instance = convert(schema.get('format') or schema['type'], instance)

        jsonschema.validate(
            instance, schema, format_checker=jsonschema.FormatChecker())
        return None
    except jsonschema.ValidationError as error:
        return error.message


# Methods for reformatting strings

def _get_datetime(value):
    return dateparser.parse(str(value))


def _to_date(value):
    dt = _get_datetime(value)
    if not dt:
        raise ValueError(f"could not convert \"{value}\" to date")
    return dt.strftime('%Y-%m-%d')


def _to_time(value):
    dt = _get_datetime(value)
    if not dt:
        raise ValueError(f"could not convert \"{value}\" to time")
    return dt.strftime('%H:%M:%S')


def convert(fmt: str, value: str) -> str:
    """Try to convert a value to the given format"""
    if fmt == 'time':
        reformatter = _to_time
    elif fmt == 'date':
        reformatter = _to_date
    elif fmt == 'string':
        def reformatter(n): return n and str(n)
    elif fmt == 'integer':
        def reformatter(n): return n and int(n)
    else:
        # If we don't have a specified reformatter, use the identity function
        reformatter = id

    try:
        return reformatter(value)
    except Exception as e:
        raise jsonschema.ValidationError(e)<|MERGE_RESOLUTION|>--- conflicted
+++ resolved
@@ -29,7 +29,7 @@
         if on_refs:
             schema = _map_refs(json_spec, on_refs)
         else:
-            schema = _resolve_refs(base_uri, json_spec, schema_root)
+            schema = _resolve_refs(base_uri, json_spec)
 
     # Ensure schema is valid
     # NOTE: $refs were resolved above, so no need for a RefResolver here
@@ -61,28 +61,12 @@
     return node
 
 
-def _resolve_refs(base_uri: str, json_spec: dict, schema_root: str) -> dict:
+def _resolve_refs(base_uri: str, json_spec: dict) -> dict:
     """
     Resolve JSON Schema references in `json_spec` relative to `base_uri`,
     return `json_spec` with all references inlined.
     """
     resolver = jsonschema.RefResolver(base_uri, json_spec)
-<<<<<<< HEAD
-    print("level1: ")
-    print(base_uri)
-    #print(json_spec)
-    def _do_resolve(ref):
-        print("level2:")
-        print(ref)
-        with resolver.resolving(ref) as resolved:
-            if "samples" in resolved['properties']:
-              print("level3: samples")
-              print(resolved['properties']['samples'])
-            if "participants" in resolved['properties']:
-              print("level3: participants")
-              print(resolved['properties']['participants'])
-            return resolved
-=======
 
     def _resolve_ref(ref):
         with resolver.resolving(ref) as resolved_spec:
@@ -90,7 +74,6 @@
             # it back to _resolve_refs to resolve them. This way,
             # we can fully resolve schemas with nested refs.
             return _resolve_refs(base_uri, resolved_spec)
->>>>>>> 73a8d355
 
     return _map_refs(json_spec, _resolve_ref)
 
