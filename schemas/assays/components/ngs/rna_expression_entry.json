--- conflicted
+++ resolved
@@ -8,20 +8,6 @@
     { "$ref": "assays/components/ngs/ngs_entry.json" }
   ],
   "properties": {
-<<<<<<< HEAD
-=======
-    "enrichment_vendor_kit": {
-      "description": "Vendor for the bait set used for enrichment, e.g. Twist, Agilent, IDT",
-      "type": "string",
-      "enum": [
-        "Agilent",
-        "Twist",
-        "IDT",
-        "NEB",
-        "Illumina - TruSeq Stranded PolyA mRNA"
-      ]
-    },
->>>>>>> 1fc2248a
     "enrichment_vendor_lot": {
       "description": "Lot number for the bait set",
       "type": "string"
@@ -39,12 +25,8 @@
       "$ref": "assays/components/ngs/rna_input.json"
     }
   },
-<<<<<<< HEAD
   "required": [
     "enrichment_vendor_lot",
     "capture_date"
   ]
-=======
-  "required": ["enrichment_vendor_kit"]
->>>>>>> 1fc2248a
 }