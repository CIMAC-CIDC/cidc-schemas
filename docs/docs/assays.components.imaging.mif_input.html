--- conflicted
+++ resolved
@@ -256,11 +256,7 @@
                         },
                         "file_name": {
                             "$comment": "This supposedly get generated from 'gcs_uri_format' field in template schema def.",
-<<<<<<< HEAD
                             "description": "The name of the file with extension.",
-=======
-                            "description": "The name of the file with extension",
->>>>>>> 75233e8e
                             "type": "string"
                         },
                         "file_size_bytes": {
@@ -336,7 +332,7 @@
                         "description": "Regions of interest obtained from image mapping.",
                         "properties": {
                             "binary_seg_map": {
-                                "$comment": "Results of a computer vision task, in which specific regions of a region are mapped.Data produced from the analysis of cellular image.Summary of the results of a cell segmentation data experiment.Generation of values based on based on experiment data.",
+                                "$comment": "Results of a computer vision task, in which specific regions of a region are mapped.",
                                 "$id": "csv_artifact",
                                 "$schema": "http://json-schema.org/draft-07/schema#",
                                 "allOf": [
@@ -402,11 +398,7 @@
                                             },
                                             "file_name": {
                                                 "$comment": "This supposedly get generated from 'gcs_uri_format' field in template schema def.",
-<<<<<<< HEAD
                                                 "description": "The name of the file with extension.",
-=======
-                                                "description": "The name of the file with extension",
->>>>>>> 75233e8e
                                                 "type": "string"
                                             },
                                             "file_size_bytes": {
@@ -473,7 +465,7 @@
                                 "type": "object"
                             },
                             "cell_seg_data": {
-                                "$comment": "Results of a computer vision task, in which specific regions of a region are mapped.Data produced from the analysis of cellular image.Summary of the results of a cell segmentation data experiment.Generation of values based on based on experiment data.",
+                                "$comment": "Data produced from the analysis of cellular image.",
                                 "$id": "csv_artifact",
                                 "$schema": "http://json-schema.org/draft-07/schema#",
                                 "allOf": [
@@ -539,11 +531,7 @@
                                             },
                                             "file_name": {
                                                 "$comment": "This supposedly get generated from 'gcs_uri_format' field in template schema def.",
-<<<<<<< HEAD
                                                 "description": "The name of the file with extension.",
-=======
-                                                "description": "The name of the file with extension",
->>>>>>> 75233e8e
                                                 "type": "string"
                                             },
                                             "file_size_bytes": {
@@ -610,7 +598,7 @@
                                 "type": "object"
                             },
                             "cell_seg_data_summary": {
-                                "$comment": "Results of a computer vision task, in which specific regions of a region are mapped.Data produced from the analysis of cellular image.Summary of the results of a cell segmentation data experiment.Generation of values based on based on experiment data.",
+                                "$comment": "Summary of the results of a cell segmentation data experiment.",
                                 "$id": "csv_artifact",
                                 "$schema": "http://json-schema.org/draft-07/schema#",
                                 "allOf": [
@@ -676,11 +664,7 @@
                                             },
                                             "file_name": {
                                                 "$comment": "This supposedly get generated from 'gcs_uri_format' field in template schema def.",
-<<<<<<< HEAD
                                                 "description": "The name of the file with extension.",
-=======
-                                                "description": "The name of the file with extension",
->>>>>>> 75233e8e
                                                 "type": "string"
                                             },
                                             "file_size_bytes": {
@@ -747,7 +731,7 @@
                                 "type": "object"
                             },
                             "phenotype_map": {
-                                "$comment": "Image produced from the combination of multiple imaging experiment data images.Genome segmentation mapping",
+                                "$comment": "Image produced from the combination of multiple imaging experiment data images.",
                                 "$id": "image_artifact",
                                 "$schema": "http://json-schema.org/draft-07/schema#",
                                 "allOf": [
@@ -813,11 +797,7 @@
                                             },
                                             "file_name": {
                                                 "$comment": "This supposedly get generated from 'gcs_uri_format' field in template schema def.",
-<<<<<<< HEAD
                                                 "description": "The name of the file with extension.",
-=======
-                                                "description": "The name of the file with extension",
->>>>>>> 75233e8e
                                                 "type": "string"
                                             },
                                             "file_size_bytes": {
@@ -890,7 +870,7 @@
                                 "type": "object"
                             },
                             "region_seg_map": {
-                                "$comment": "Image produced from the combination of multiple imaging experiment data images.Genome segmentation mapping",
+                                "$comment": "Genome segmentation mapping",
                                 "$id": "image_artifact",
                                 "$schema": "http://json-schema.org/draft-07/schema#",
                                 "allOf": [
@@ -956,11 +936,7 @@
                                             },
                                             "file_name": {
                                                 "$comment": "This supposedly get generated from 'gcs_uri_format' field in template schema def.",
-<<<<<<< HEAD
                                                 "description": "The name of the file with extension.",
-=======
-                                                "description": "The name of the file with extension",
->>>>>>> 75233e8e
                                                 "type": "string"
                                             },
                                             "file_size_bytes": {
@@ -1033,7 +1009,7 @@
                                 "type": "object"
                             },
                             "score_data": {
-                                "$comment": "Results of a computer vision task, in which specific regions of a region are mapped.Data produced from the analysis of cellular image.Summary of the results of a cell segmentation data experiment.Generation of values based on based on experiment data.",
+                                "$comment": "Generation of values based on based on experiment data.",
                                 "$id": "csv_artifact",
                                 "$schema": "http://json-schema.org/draft-07/schema#",
                                 "allOf": [
@@ -1099,11 +1075,7 @@
                                             },
                                             "file_name": {
                                                 "$comment": "This supposedly get generated from 'gcs_uri_format' field in template schema def.",
-<<<<<<< HEAD
                                                 "description": "The name of the file with extension.",
-=======
-                                                "description": "The name of the file with extension",
->>>>>>> 75233e8e
                                                 "type": "string"
                                             },
                                             "file_size_bytes": {
@@ -1182,7 +1154,7 @@
                         "description": "Regions of interest obtained from composite images.",
                         "properties": {
                             "component_data": {
-                                "$comment": "Image produced from the combination of multiple imaging experiment data images.Imaging data resulting from the individual components of the imaging experiment.",
+                                "$comment": "Imaging data resulting from the individual components of the imaging experiment.",
                                 "$id": "image_artifact",
                                 "$schema": "http://json-schema.org/draft-07/schema#",
                                 "allOf": [
@@ -1248,11 +1220,7 @@
                                             },
                                             "file_name": {
                                                 "$comment": "This supposedly get generated from 'gcs_uri_format' field in template schema def.",
-<<<<<<< HEAD
                                                 "description": "The name of the file with extension.",
-=======
-                                                "description": "The name of the file with extension",
->>>>>>> 75233e8e
                                                 "type": "string"
                                             },
                                             "file_size_bytes": {
@@ -1325,7 +1293,7 @@
                                 "type": "object"
                             },
                             "composite_image": {
-                                "$comment": "Image produced from the combination of multiple imaging experiment data images.Imaging data resulting from the individual components of the imaging experiment.",
+                                "$comment": "Image produced from the combination of multiple imaging experiment data images.",
                                 "$id": "image_artifact",
                                 "$schema": "http://json-schema.org/draft-07/schema#",
                                 "allOf": [
@@ -1391,11 +1359,7 @@
                                             },
                                             "file_name": {
                                                 "$comment": "This supposedly get generated from 'gcs_uri_format' field in template schema def.",
-<<<<<<< HEAD
                                                 "description": "The name of the file with extension.",
-=======
-                                                "description": "The name of the file with extension",
->>>>>>> 75233e8e
                                                 "type": "string"
                                             },
                                             "file_size_bytes": {
@@ -1546,11 +1510,7 @@
                         },
                         "file_name": {
                             "$comment": "This supposedly get generated from 'gcs_uri_format' field in template schema def.",
-<<<<<<< HEAD
                             "description": "The name of the file with extension.",
-=======
-                            "description": "The name of the file with extension",
->>>>>>> 75233e8e
                             "type": "string"
                         },
                         "file_size_bytes": {
@@ -1672,11 +1632,7 @@
                         },
                         "file_name": {
                             "$comment": "This supposedly get generated from 'gcs_uri_format' field in template schema def.",
-<<<<<<< HEAD
                             "description": "The name of the file with extension.",
-=======
-                            "description": "The name of the file with extension",
->>>>>>> 75233e8e
                             "type": "string"
                         },
                         "file_size_bytes": {
