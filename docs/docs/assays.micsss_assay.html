--- conflicted
+++ resolved
@@ -453,7 +453,7 @@
                                     "description": "Regions of interest obtained from composite images.",
                                     "properties": {
                                         "component_data": {
-                                            "$comment": "Image produced from the combination of multiple imaging experiment data images.Imaging data resulting from the individual components of the imaging experiment.",
+                                            "$comment": "Imaging data resulting from the individual components of the imaging experiment.",
                                             "$id": "image_artifact",
                                             "$schema": "http://json-schema.org/draft-07/schema#",
                                             "allOf": [
@@ -519,11 +519,7 @@
                                                         },
                                                         "file_name": {
                                                             "$comment": "This supposedly get generated from 'gcs_uri_format' field in template schema def.",
-<<<<<<< HEAD
                                                             "description": "The name of the file with extension.",
-=======
-                                                            "description": "The name of the file with extension",
->>>>>>> 75233e8e
                                                             "type": "string"
                                                         },
                                                         "file_size_bytes": {
@@ -596,7 +592,7 @@
                                             "type": "object"
                                         },
                                         "composite_image": {
-                                            "$comment": "Image produced from the combination of multiple imaging experiment data images.Imaging data resulting from the individual components of the imaging experiment.",
+                                            "$comment": "Image produced from the combination of multiple imaging experiment data images.",
                                             "$id": "image_artifact",
                                             "$schema": "http://json-schema.org/draft-07/schema#",
                                             "allOf": [
@@ -662,11 +658,7 @@
                                                         },
                                                         "file_name": {
                                                             "$comment": "This supposedly get generated from 'gcs_uri_format' field in template schema def.",
-<<<<<<< HEAD
                                                             "description": "The name of the file with extension.",
-=======
-                                                            "description": "The name of the file with extension",
->>>>>>> 75233e8e
                                                             "type": "string"
                                                         },
                                                         "file_size_bytes": {
@@ -755,7 +747,7 @@
                                     "description": "Regions of interest obtained from image mapping.",
                                     "properties": {
                                         "binary_seg_map": {
-                                            "$comment": "Results of a computer vision task, in which specific regions of a region are mapped.Data produced from the analysis of cellular image.Summary of the results of a cell segmentation data experiment.Generation of values based on based on experiment data.",
+                                            "$comment": "Results of a computer vision task, in which specific regions of a region are mapped.",
                                             "$id": "csv_artifact",
                                             "$schema": "http://json-schema.org/draft-07/schema#",
                                             "allOf": [
@@ -821,11 +813,7 @@
                                                         },
                                                         "file_name": {
                                                             "$comment": "This supposedly get generated from 'gcs_uri_format' field in template schema def.",
-<<<<<<< HEAD
                                                             "description": "The name of the file with extension.",
-=======
-                                                            "description": "The name of the file with extension",
->>>>>>> 75233e8e
                                                             "type": "string"
                                                         },
                                                         "file_size_bytes": {
@@ -892,7 +880,7 @@
                                             "type": "object"
                                         },
                                         "cell_seg_data": {
-                                            "$comment": "Results of a computer vision task, in which specific regions of a region are mapped.Data produced from the analysis of cellular image.Summary of the results of a cell segmentation data experiment.Generation of values based on based on experiment data.",
+                                            "$comment": "Data produced from the analysis of cellular image.",
                                             "$id": "csv_artifact",
                                             "$schema": "http://json-schema.org/draft-07/schema#",
                                             "allOf": [
@@ -958,11 +946,7 @@
                                                         },
                                                         "file_name": {
                                                             "$comment": "This supposedly get generated from 'gcs_uri_format' field in template schema def.",
-<<<<<<< HEAD
                                                             "description": "The name of the file with extension.",
-=======
-                                                            "description": "The name of the file with extension",
->>>>>>> 75233e8e
                                                             "type": "string"
                                                         },
                                                         "file_size_bytes": {
@@ -1029,7 +1013,7 @@
                                             "type": "object"
                                         },
                                         "cell_seg_data_summary": {
-                                            "$comment": "Results of a computer vision task, in which specific regions of a region are mapped.Data produced from the analysis of cellular image.Summary of the results of a cell segmentation data experiment.Generation of values based on based on experiment data.",
+                                            "$comment": "Summary of the results of a cell segmentation data experiment.",
                                             "$id": "csv_artifact",
                                             "$schema": "http://json-schema.org/draft-07/schema#",
                                             "allOf": [
@@ -1095,11 +1079,7 @@
                                                         },
                                                         "file_name": {
                                                             "$comment": "This supposedly get generated from 'gcs_uri_format' field in template schema def.",
-<<<<<<< HEAD
                                                             "description": "The name of the file with extension.",
-=======
-                                                            "description": "The name of the file with extension",
->>>>>>> 75233e8e
                                                             "type": "string"
                                                         },
                                                         "file_size_bytes": {
@@ -1166,7 +1146,7 @@
                                             "type": "object"
                                         },
                                         "phenotype_map": {
-                                            "$comment": "Image produced from the combination of multiple imaging experiment data images.Genome segmentation mapping",
+                                            "$comment": "Image produced from the combination of multiple imaging experiment data images.",
                                             "$id": "image_artifact",
                                             "$schema": "http://json-schema.org/draft-07/schema#",
                                             "allOf": [
@@ -1232,11 +1212,7 @@
                                                         },
                                                         "file_name": {
                                                             "$comment": "This supposedly get generated from 'gcs_uri_format' field in template schema def.",
-<<<<<<< HEAD
                                                             "description": "The name of the file with extension.",
-=======
-                                                            "description": "The name of the file with extension",
->>>>>>> 75233e8e
                                                             "type": "string"
                                                         },
                                                         "file_size_bytes": {
@@ -1309,7 +1285,7 @@
                                             "type": "object"
                                         },
                                         "region_seg_map": {
-                                            "$comment": "Image produced from the combination of multiple imaging experiment data images.Genome segmentation mapping",
+                                            "$comment": "Genome segmentation mapping",
                                             "$id": "image_artifact",
                                             "$schema": "http://json-schema.org/draft-07/schema#",
                                             "allOf": [
@@ -1375,11 +1351,7 @@
                                                         },
                                                         "file_name": {
                                                             "$comment": "This supposedly get generated from 'gcs_uri_format' field in template schema def.",
-<<<<<<< HEAD
                                                             "description": "The name of the file with extension.",
-=======
-                                                            "description": "The name of the file with extension",
->>>>>>> 75233e8e
                                                             "type": "string"
                                                         },
                                                         "file_size_bytes": {
@@ -1452,7 +1424,7 @@
                                             "type": "object"
                                         },
                                         "score_data": {
-                                            "$comment": "Results of a computer vision task, in which specific regions of a region are mapped.Data produced from the analysis of cellular image.Summary of the results of a cell segmentation data experiment.Generation of values based on based on experiment data.",
+                                            "$comment": "Generation of values based on based on experiment data.",
                                             "$id": "csv_artifact",
                                             "$schema": "http://json-schema.org/draft-07/schema#",
                                             "allOf": [
@@ -1518,11 +1490,7 @@
                                                         },
                                                         "file_name": {
                                                             "$comment": "This supposedly get generated from 'gcs_uri_format' field in template schema def.",
-<<<<<<< HEAD
                                                             "description": "The name of the file with extension.",
-=======
-                                                            "description": "The name of the file with extension",
->>>>>>> 75233e8e
                                                             "type": "string"
                                                         },
                                                         "file_size_bytes": {
@@ -1664,11 +1632,7 @@
                                             },
                                             "file_name": {
                                                 "$comment": "This supposedly get generated from 'gcs_uri_format' field in template schema def.",
-<<<<<<< HEAD
                                                 "description": "The name of the file with extension.",
-=======
-                                                "description": "The name of the file with extension",
->>>>>>> 75233e8e
                                                 "type": "string"
                                             },
                                             "file_size_bytes": {
