
<!DOCTYPE html>
<html>
  <head>
    <title>CIDC Schemas</title>
    <meta name="viewport" content="width=device-width, initial-scale=1.0">
    <link rel="stylesheet" href="https://stackpath.bootstrapcdn.com/bootstrap/4.3.1/css/bootstrap.min.css" integrity="sha384-ggOyR0iXCbMQv3Xipma34MD+dH/1fQ784/j6cY/iJTQUOhcWr7x9JvoRxT2MZw1T" crossorigin="anonymous">
    <style>
      .bd-placeholder-img {
        font-size: 1.125rem;
        text-anchor: middle;
        -webkit-user-select: none;
        -moz-user-select: none;
        -ms-user-select: none;
        user-select: none;
      }

      @media (min-width: 768px) {
        .bd-placeholder-img-lg {
          font-size: 3.5rem;
        }
      }
    </style>
  </head>
  <body>
    <main role="main">
      

  
    <div class="container">
        <p>
            <a href="index.html">CIDC Data Model</a>
        </p>
        <h1>Multiplexed Immunohistochemical Input Files</h1>
        <p>
            <b>Description:</b>  micsss assay input files.
        </p>
        
    </div>

  <div class="container">
    <h3>Properties</h3>
    
    
        
        
            
        
    

    <table class="table table-striped">
        <thead>
        <tr>
            <th>Property</th>
            <th>Description</th>
            <th>Data Type</th>
        </tr>
        </thead>
        
            
        
            
        
            
        
        
            
                <tr>
    <td>
        
            <span id="micsss_output_summary">
                micsss_output_summary
            </span>
            
        
    </td>
    <td width=55%>
        
            Information about CSV files.
        
    </td>
    <td>
        
            <a href="artifacts.artifact_csv.html">artifacts.artifact_csv</a>
        
    </td>
</tr>
            
        
            
                <tr>
    <td>
        
            <span id="Mapping Artifacts">
                Mapping Artifacts
            </span>
            
        
    </td>
    <td width=55%>
        
            
        
    </td>
    <td>
        
            &lt; 
                array 
    
    
    
            &gt;
            <ul>
                
            </ul>
             
                
                    <a href="assays.components.mapping.html">assays.components.mapping</a>
                
            
            
        
    </td>
</tr>
            
        
            
                <tr>
    <td>
        
            <span id="Composite Image Artifacts">
                Composite Image Artifacts
            </span>
            
        
    </td>
    <td width=55%>
        
            
        
    </td>
    <td>
        
            &lt; 
                array 
    
    
    
            &gt;
            <ul>
                
            </ul>
             
                
                    <a href="assays.components.composite_image.html">assays.components.composite_image</a>
                
            
            
        
    </td>
</tr>
            
        
    </table>

    
  </div>

  <div class="container">
    <h3>micsss_input.full.json</h3>
  	<pre><code>{
    "$id": "micsss_input",
    "$schema": "http://json-schema.org/draft-07/schema#",
    "description": "micsss assay input files.",
    "properties": {
        "Composite Image Artifacts": {
            "items": {
                "$id": "composite_image",
                "$schema": "http://json-schema.org/draft-07/schema#",
                "description": "Regions of interest obtained from composite images.",
                "properties": {
                    "component_data": {
                        "$comment": "Image produced from the combination of multiple imaging experiment data images.Imaging data resulting from the individual components of the imaging experiment.",
                        "$id": "image_artifact",
                        "$schema": "http://json-schema.org/draft-07/schema#",
                        "allOf": [
                            {
                                "$id": "artifact_core",
                                "$schema": "http://json-schema.org/draft-07/schema#",
                                "anyOf": [
                                    {
                                        "required": [
                                            "file_name",
                                            "object_url",
                                            "uploaded_timestamp",
                                            "file_size_bytes",
                                            "md5_hash",
                                            "artifact_category",
                                            "data_format"
                                        ]
                                    },
                                    {
                                        "required": [
                                            "upload_placeholder"
                                        ]
                                    }
                                ],
                                "description": "Any file artifact associated with a clinical trial.",
                                "properties": {
                                    "artifact_category": {
                                        "description": "Artifact category.",
                                        "enum": [
                                            "Assay Artifact from CIMAC",
                                            "Pipeline Artifact",
                                            "Manifest File"
                                        ],
                                        "type": "string"
                                    },
                                    "artifact_creator": {
                                        "description": "The name of the center that created this artifact.",
                                        "enum": [
                                            "DFCI",
                                            "Mount Sinai",
                                            "Stanford",
                                            "MD Anderson"
                                        ],
                                        "type": "string"
                                    },
                                    "data_format": {
                                        "description": "Data Format.",
                                        "enum": [
                                            "FASTA",
                                            "FASTQ",
                                            "IMAGE",
                                            "VCF",
                                            "CSV",
                                            "XLSX",
                                            "NPX",
                                            "BAM",
                                            "MAF",
                                            "BINARY",
                                            "TEXT",
                                            "[NOT SET]"
                                        ],
                                        "type": "string"
                                    },
                                    "file_name": {
                                        "$comment": "This supposedly get generated from 'gcs_uri_format' field in template schema def.",
<<<<<<< HEAD
                                        "description": "The name of the file with extension.",
=======
                                        "description": "The name of the file with extension",
>>>>>>> 75233e8e
                                        "type": "string"
                                    },
                                    "file_size_bytes": {
                                        "description": "File size in bytes.",
                                        "type": "integer"
                                    },
                                    "md5_hash": {
                                        "description": "MD5 Hash of artifact.",
                                        "type": "string"
                                    },
                                    "object_url": {
                                        "description": "URL to artifact within Google Bucket.",
                                        "type": "string"
                                    },
                                    "upload_placeholder": {
                                        "$comment": "It might be something like random uuid or `upload_job_id` to help trace everything back.",
                                        "description": "A placeholder for when artifact file is being uploaded.",
                                        "type": "string"
                                    },
                                    "uploaded_timestamp": {
                                        "description": "Timestamp of when artifact was loaded into the system.",
                                        "format": "date-time",
                                        "type": "string"
                                    },
                                    "uploader": {
                                        "description": "The name of the person uploading the artifact.",
                                        "type": "string"
                                    },
                                    "uuid": {
                                        "description": "UUID of artifact.",
                                        "type": "string"
                                    },
                                    "visible": {
                                        "description": "Indicates if the artifact is visible.  If set to false, the artifact is effectively deleted.",
                                        "type": "boolean"
                                    }
                                },
                                "title": "Artifact Core",
                                "type": "object"
                            },
                            {
                                "properties": {
                                    "channels": {
                                        "$comment": "3 for RGB imagery, 1 for grayscale imagery.",
                                        "description": "Number of channels in the image.",
                                        "type": "integer"
                                    },
                                    "data_format": {
                                        "const": "IMAGE",
                                        "description": "Data format."
                                    },
                                    "height": {
                                        "description": "Height of the image.",
                                        "type": "integer"
                                    },
                                    "width": {
                                        "description": "Width of the image.",
                                        "type": "integer"
                                    }
                                }
                            }
                        ],
                        "description": "Information about images including height and width.",
                        "required": [
                            "height",
                            "width",
                            "channels"
                        ],
                        "title": "Image Artifact",
                        "type": "object"
                    },
                    "composite_image": {
                        "$comment": "Image produced from the combination of multiple imaging experiment data images.Imaging data resulting from the individual components of the imaging experiment.",
                        "$id": "image_artifact",
                        "$schema": "http://json-schema.org/draft-07/schema#",
                        "allOf": [
                            {
                                "$id": "artifact_core",
                                "$schema": "http://json-schema.org/draft-07/schema#",
                                "anyOf": [
                                    {
                                        "required": [
                                            "file_name",
                                            "object_url",
                                            "uploaded_timestamp",
                                            "file_size_bytes",
                                            "md5_hash",
                                            "artifact_category",
                                            "data_format"
                                        ]
                                    },
                                    {
                                        "required": [
                                            "upload_placeholder"
                                        ]
                                    }
                                ],
                                "description": "Any file artifact associated with a clinical trial.",
                                "properties": {
                                    "artifact_category": {
                                        "description": "Artifact category.",
                                        "enum": [
                                            "Assay Artifact from CIMAC",
                                            "Pipeline Artifact",
                                            "Manifest File"
                                        ],
                                        "type": "string"
                                    },
                                    "artifact_creator": {
                                        "description": "The name of the center that created this artifact.",
                                        "enum": [
                                            "DFCI",
                                            "Mount Sinai",
                                            "Stanford",
                                            "MD Anderson"
                                        ],
                                        "type": "string"
                                    },
                                    "data_format": {
                                        "description": "Data Format.",
                                        "enum": [
                                            "FASTA",
                                            "FASTQ",
                                            "IMAGE",
                                            "VCF",
                                            "CSV",
                                            "XLSX",
                                            "NPX",
                                            "BAM",
                                            "MAF",
                                            "BINARY",
                                            "TEXT",
                                            "[NOT SET]"
                                        ],
                                        "type": "string"
                                    },
                                    "file_name": {
                                        "$comment": "This supposedly get generated from 'gcs_uri_format' field in template schema def.",
<<<<<<< HEAD
                                        "description": "The name of the file with extension.",
=======
                                        "description": "The name of the file with extension",
>>>>>>> 75233e8e
                                        "type": "string"
                                    },
                                    "file_size_bytes": {
                                        "description": "File size in bytes.",
                                        "type": "integer"
                                    },
                                    "md5_hash": {
                                        "description": "MD5 Hash of artifact.",
                                        "type": "string"
                                    },
                                    "object_url": {
                                        "description": "URL to artifact within Google Bucket.",
                                        "type": "string"
                                    },
                                    "upload_placeholder": {
                                        "$comment": "It might be something like random uuid or `upload_job_id` to help trace everything back.",
                                        "description": "A placeholder for when artifact file is being uploaded.",
                                        "type": "string"
                                    },
                                    "uploaded_timestamp": {
                                        "description": "Timestamp of when artifact was loaded into the system.",
                                        "format": "date-time",
                                        "type": "string"
                                    },
                                    "uploader": {
                                        "description": "The name of the person uploading the artifact.",
                                        "type": "string"
                                    },
                                    "uuid": {
                                        "description": "UUID of artifact.",
                                        "type": "string"
                                    },
                                    "visible": {
                                        "description": "Indicates if the artifact is visible.  If set to false, the artifact is effectively deleted.",
                                        "type": "boolean"
                                    }
                                },
                                "title": "Artifact Core",
                                "type": "object"
                            },
                            {
                                "properties": {
                                    "channels": {
                                        "$comment": "3 for RGB imagery, 1 for grayscale imagery.",
                                        "description": "Number of channels in the image.",
                                        "type": "integer"
                                    },
                                    "data_format": {
                                        "const": "IMAGE",
                                        "description": "Data format."
                                    },
                                    "height": {
                                        "description": "Height of the image.",
                                        "type": "integer"
                                    },
                                    "width": {
                                        "description": "Width of the image.",
                                        "type": "integer"
                                    }
                                }
                            }
                        ],
                        "description": "Information about images including height and width.",
                        "required": [
                            "height",
                            "width",
                            "channels"
                        ],
                        "title": "Image Artifact",
                        "type": "object"
                    }
                },
                "required": [
                    "composite_image",
                    "component_data"
                ],
                "title": "Composite Image",
                "type": "object"
            },
            "type": "array"
        },
        "Mapping Artifacts": {
            "items": {
                "$id": "image_mapping",
                "$schema": "http://json-schema.org/draft-07/schema#",
                "description": "Regions of interest obtained from image mapping.",
                "properties": {
                    "binary_seg_map": {
                        "$comment": "Results of a computer vision task, in which specific regions of a region are mapped.Data produced from the analysis of cellular image.Summary of the results of a cell segmentation data experiment.Generation of values based on based on experiment data.",
                        "$id": "csv_artifact",
                        "$schema": "http://json-schema.org/draft-07/schema#",
                        "allOf": [
                            {
                                "$id": "artifact_core",
                                "$schema": "http://json-schema.org/draft-07/schema#",
                                "anyOf": [
                                    {
                                        "required": [
                                            "file_name",
                                            "object_url",
                                            "uploaded_timestamp",
                                            "file_size_bytes",
                                            "md5_hash",
                                            "artifact_category",
                                            "data_format"
                                        ]
                                    },
                                    {
                                        "required": [
                                            "upload_placeholder"
                                        ]
                                    }
                                ],
                                "description": "Any file artifact associated with a clinical trial.",
                                "properties": {
                                    "artifact_category": {
                                        "description": "Artifact category.",
                                        "enum": [
                                            "Assay Artifact from CIMAC",
                                            "Pipeline Artifact",
                                            "Manifest File"
                                        ],
                                        "type": "string"
                                    },
                                    "artifact_creator": {
                                        "description": "The name of the center that created this artifact.",
                                        "enum": [
                                            "DFCI",
                                            "Mount Sinai",
                                            "Stanford",
                                            "MD Anderson"
                                        ],
                                        "type": "string"
                                    },
                                    "data_format": {
                                        "description": "Data Format.",
                                        "enum": [
                                            "FASTA",
                                            "FASTQ",
                                            "IMAGE",
                                            "VCF",
                                            "CSV",
                                            "XLSX",
                                            "NPX",
                                            "BAM",
                                            "MAF",
                                            "BINARY",
                                            "TEXT",
                                            "[NOT SET]"
                                        ],
                                        "type": "string"
                                    },
                                    "file_name": {
                                        "$comment": "This supposedly get generated from 'gcs_uri_format' field in template schema def.",
<<<<<<< HEAD
                                        "description": "The name of the file with extension.",
=======
                                        "description": "The name of the file with extension",
>>>>>>> 75233e8e
                                        "type": "string"
                                    },
                                    "file_size_bytes": {
                                        "description": "File size in bytes.",
                                        "type": "integer"
                                    },
                                    "md5_hash": {
                                        "description": "MD5 Hash of artifact.",
                                        "type": "string"
                                    },
                                    "object_url": {
                                        "description": "URL to artifact within Google Bucket.",
                                        "type": "string"
                                    },
                                    "upload_placeholder": {
                                        "$comment": "It might be something like random uuid or `upload_job_id` to help trace everything back.",
                                        "description": "A placeholder for when artifact file is being uploaded.",
                                        "type": "string"
                                    },
                                    "uploaded_timestamp": {
                                        "description": "Timestamp of when artifact was loaded into the system.",
                                        "format": "date-time",
                                        "type": "string"
                                    },
                                    "uploader": {
                                        "description": "The name of the person uploading the artifact.",
                                        "type": "string"
                                    },
                                    "uuid": {
                                        "description": "UUID of artifact.",
                                        "type": "string"
                                    },
                                    "visible": {
                                        "description": "Indicates if the artifact is visible.  If set to false, the artifact is effectively deleted.",
                                        "type": "boolean"
                                    }
                                },
                                "title": "Artifact Core",
                                "type": "object"
                            },
                            {
                                "properties": {
                                    "data_format": {
                                        "const": "CSV",
                                        "description": "Data format."
                                    },
                                    "header_row": {
                                        "description": "Number of header lines in the CSV file.",
                                        "type": "integer"
                                    },
                                    "separator": {
                                        "description": "Delimiter for separating values within the CSV file.",
                                        "type": "string"
                                    }
                                }
                            }
                        ],
                        "description": "Information about CSV files.",
                        "required": [
                            "separator",
                            "header_row"
                        ],
                        "title": "CSV Artifact",
                        "type": "object"
                    },
                    "cell_seg_data": {
                        "$comment": "Results of a computer vision task, in which specific regions of a region are mapped.Data produced from the analysis of cellular image.Summary of the results of a cell segmentation data experiment.Generation of values based on based on experiment data.",
                        "$id": "csv_artifact",
                        "$schema": "http://json-schema.org/draft-07/schema#",
                        "allOf": [
                            {
                                "$id": "artifact_core",
                                "$schema": "http://json-schema.org/draft-07/schema#",
                                "anyOf": [
                                    {
                                        "required": [
                                            "file_name",
                                            "object_url",
                                            "uploaded_timestamp",
                                            "file_size_bytes",
                                            "md5_hash",
                                            "artifact_category",
                                            "data_format"
                                        ]
                                    },
                                    {
                                        "required": [
                                            "upload_placeholder"
                                        ]
                                    }
                                ],
                                "description": "Any file artifact associated with a clinical trial.",
                                "properties": {
                                    "artifact_category": {
                                        "description": "Artifact category.",
                                        "enum": [
                                            "Assay Artifact from CIMAC",
                                            "Pipeline Artifact",
                                            "Manifest File"
                                        ],
                                        "type": "string"
                                    },
                                    "artifact_creator": {
                                        "description": "The name of the center that created this artifact.",
                                        "enum": [
                                            "DFCI",
                                            "Mount Sinai",
                                            "Stanford",
                                            "MD Anderson"
                                        ],
                                        "type": "string"
                                    },
                                    "data_format": {
                                        "description": "Data Format.",
                                        "enum": [
                                            "FASTA",
                                            "FASTQ",
                                            "IMAGE",
                                            "VCF",
                                            "CSV",
                                            "XLSX",
                                            "NPX",
                                            "BAM",
                                            "MAF",
                                            "BINARY",
                                            "TEXT",
                                            "[NOT SET]"
                                        ],
                                        "type": "string"
                                    },
                                    "file_name": {
                                        "$comment": "This supposedly get generated from 'gcs_uri_format' field in template schema def.",
<<<<<<< HEAD
                                        "description": "The name of the file with extension.",
=======
                                        "description": "The name of the file with extension",
>>>>>>> 75233e8e
                                        "type": "string"
                                    },
                                    "file_size_bytes": {
                                        "description": "File size in bytes.",
                                        "type": "integer"
                                    },
                                    "md5_hash": {
                                        "description": "MD5 Hash of artifact.",
                                        "type": "string"
                                    },
                                    "object_url": {
                                        "description": "URL to artifact within Google Bucket.",
                                        "type": "string"
                                    },
                                    "upload_placeholder": {
                                        "$comment": "It might be something like random uuid or `upload_job_id` to help trace everything back.",
                                        "description": "A placeholder for when artifact file is being uploaded.",
                                        "type": "string"
                                    },
                                    "uploaded_timestamp": {
                                        "description": "Timestamp of when artifact was loaded into the system.",
                                        "format": "date-time",
                                        "type": "string"
                                    },
                                    "uploader": {
                                        "description": "The name of the person uploading the artifact.",
                                        "type": "string"
                                    },
                                    "uuid": {
                                        "description": "UUID of artifact.",
                                        "type": "string"
                                    },
                                    "visible": {
                                        "description": "Indicates if the artifact is visible.  If set to false, the artifact is effectively deleted.",
                                        "type": "boolean"
                                    }
                                },
                                "title": "Artifact Core",
                                "type": "object"
                            },
                            {
                                "properties": {
                                    "data_format": {
                                        "const": "CSV",
                                        "description": "Data format."
                                    },
                                    "header_row": {
                                        "description": "Number of header lines in the CSV file.",
                                        "type": "integer"
                                    },
                                    "separator": {
                                        "description": "Delimiter for separating values within the CSV file.",
                                        "type": "string"
                                    }
                                }
                            }
                        ],
                        "description": "Information about CSV files.",
                        "required": [
                            "separator",
                            "header_row"
                        ],
                        "title": "CSV Artifact",
                        "type": "object"
                    },
                    "cell_seg_data_summary": {
                        "$comment": "Results of a computer vision task, in which specific regions of a region are mapped.Data produced from the analysis of cellular image.Summary of the results of a cell segmentation data experiment.Generation of values based on based on experiment data.",
                        "$id": "csv_artifact",
                        "$schema": "http://json-schema.org/draft-07/schema#",
                        "allOf": [
                            {
                                "$id": "artifact_core",
                                "$schema": "http://json-schema.org/draft-07/schema#",
                                "anyOf": [
                                    {
                                        "required": [
                                            "file_name",
                                            "object_url",
                                            "uploaded_timestamp",
                                            "file_size_bytes",
                                            "md5_hash",
                                            "artifact_category",
                                            "data_format"
                                        ]
                                    },
                                    {
                                        "required": [
                                            "upload_placeholder"
                                        ]
                                    }
                                ],
                                "description": "Any file artifact associated with a clinical trial.",
                                "properties": {
                                    "artifact_category": {
                                        "description": "Artifact category.",
                                        "enum": [
                                            "Assay Artifact from CIMAC",
                                            "Pipeline Artifact",
                                            "Manifest File"
                                        ],
                                        "type": "string"
                                    },
                                    "artifact_creator": {
                                        "description": "The name of the center that created this artifact.",
                                        "enum": [
                                            "DFCI",
                                            "Mount Sinai",
                                            "Stanford",
                                            "MD Anderson"
                                        ],
                                        "type": "string"
                                    },
                                    "data_format": {
                                        "description": "Data Format.",
                                        "enum": [
                                            "FASTA",
                                            "FASTQ",
                                            "IMAGE",
                                            "VCF",
                                            "CSV",
                                            "XLSX",
                                            "NPX",
                                            "BAM",
                                            "MAF",
                                            "BINARY",
                                            "TEXT",
                                            "[NOT SET]"
                                        ],
                                        "type": "string"
                                    },
                                    "file_name": {
                                        "$comment": "This supposedly get generated from 'gcs_uri_format' field in template schema def.",
<<<<<<< HEAD
                                        "description": "The name of the file with extension.",
=======
                                        "description": "The name of the file with extension",
>>>>>>> 75233e8e
                                        "type": "string"
                                    },
                                    "file_size_bytes": {
                                        "description": "File size in bytes.",
                                        "type": "integer"
                                    },
                                    "md5_hash": {
                                        "description": "MD5 Hash of artifact.",
                                        "type": "string"
                                    },
                                    "object_url": {
                                        "description": "URL to artifact within Google Bucket.",
                                        "type": "string"
                                    },
                                    "upload_placeholder": {
                                        "$comment": "It might be something like random uuid or `upload_job_id` to help trace everything back.",
                                        "description": "A placeholder for when artifact file is being uploaded.",
                                        "type": "string"
                                    },
                                    "uploaded_timestamp": {
                                        "description": "Timestamp of when artifact was loaded into the system.",
                                        "format": "date-time",
                                        "type": "string"
                                    },
                                    "uploader": {
                                        "description": "The name of the person uploading the artifact.",
                                        "type": "string"
                                    },
                                    "uuid": {
                                        "description": "UUID of artifact.",
                                        "type": "string"
                                    },
                                    "visible": {
                                        "description": "Indicates if the artifact is visible.  If set to false, the artifact is effectively deleted.",
                                        "type": "boolean"
                                    }
                                },
                                "title": "Artifact Core",
                                "type": "object"
                            },
                            {
                                "properties": {
                                    "data_format": {
                                        "const": "CSV",
                                        "description": "Data format."
                                    },
                                    "header_row": {
                                        "description": "Number of header lines in the CSV file.",
                                        "type": "integer"
                                    },
                                    "separator": {
                                        "description": "Delimiter for separating values within the CSV file.",
                                        "type": "string"
                                    }
                                }
                            }
                        ],
                        "description": "Information about CSV files.",
                        "required": [
                            "separator",
                            "header_row"
                        ],
                        "title": "CSV Artifact",
                        "type": "object"
                    },
                    "phenotype_map": {
                        "$comment": "Image produced from the combination of multiple imaging experiment data images.Genome segmentation mapping",
                        "$id": "image_artifact",
                        "$schema": "http://json-schema.org/draft-07/schema#",
                        "allOf": [
                            {
                                "$id": "artifact_core",
                                "$schema": "http://json-schema.org/draft-07/schema#",
                                "anyOf": [
                                    {
                                        "required": [
                                            "file_name",
                                            "object_url",
                                            "uploaded_timestamp",
                                            "file_size_bytes",
                                            "md5_hash",
                                            "artifact_category",
                                            "data_format"
                                        ]
                                    },
                                    {
                                        "required": [
                                            "upload_placeholder"
                                        ]
                                    }
                                ],
                                "description": "Any file artifact associated with a clinical trial.",
                                "properties": {
                                    "artifact_category": {
                                        "description": "Artifact category.",
                                        "enum": [
                                            "Assay Artifact from CIMAC",
                                            "Pipeline Artifact",
                                            "Manifest File"
                                        ],
                                        "type": "string"
                                    },
                                    "artifact_creator": {
                                        "description": "The name of the center that created this artifact.",
                                        "enum": [
                                            "DFCI",
                                            "Mount Sinai",
                                            "Stanford",
                                            "MD Anderson"
                                        ],
                                        "type": "string"
                                    },
                                    "data_format": {
                                        "description": "Data Format.",
                                        "enum": [
                                            "FASTA",
                                            "FASTQ",
                                            "IMAGE",
                                            "VCF",
                                            "CSV",
                                            "XLSX",
                                            "NPX",
                                            "BAM",
                                            "MAF",
                                            "BINARY",
                                            "TEXT",
                                            "[NOT SET]"
                                        ],
                                        "type": "string"
                                    },
                                    "file_name": {
                                        "$comment": "This supposedly get generated from 'gcs_uri_format' field in template schema def.",
<<<<<<< HEAD
                                        "description": "The name of the file with extension.",
=======
                                        "description": "The name of the file with extension",
>>>>>>> 75233e8e
                                        "type": "string"
                                    },
                                    "file_size_bytes": {
                                        "description": "File size in bytes.",
                                        "type": "integer"
                                    },
                                    "md5_hash": {
                                        "description": "MD5 Hash of artifact.",
                                        "type": "string"
                                    },
                                    "object_url": {
                                        "description": "URL to artifact within Google Bucket.",
                                        "type": "string"
                                    },
                                    "upload_placeholder": {
                                        "$comment": "It might be something like random uuid or `upload_job_id` to help trace everything back.",
                                        "description": "A placeholder for when artifact file is being uploaded.",
                                        "type": "string"
                                    },
                                    "uploaded_timestamp": {
                                        "description": "Timestamp of when artifact was loaded into the system.",
                                        "format": "date-time",
                                        "type": "string"
                                    },
                                    "uploader": {
                                        "description": "The name of the person uploading the artifact.",
                                        "type": "string"
                                    },
                                    "uuid": {
                                        "description": "UUID of artifact.",
                                        "type": "string"
                                    },
                                    "visible": {
                                        "description": "Indicates if the artifact is visible.  If set to false, the artifact is effectively deleted.",
                                        "type": "boolean"
                                    }
                                },
                                "title": "Artifact Core",
                                "type": "object"
                            },
                            {
                                "properties": {
                                    "channels": {
                                        "$comment": "3 for RGB imagery, 1 for grayscale imagery.",
                                        "description": "Number of channels in the image.",
                                        "type": "integer"
                                    },
                                    "data_format": {
                                        "const": "IMAGE",
                                        "description": "Data format."
                                    },
                                    "height": {
                                        "description": "Height of the image.",
                                        "type": "integer"
                                    },
                                    "width": {
                                        "description": "Width of the image.",
                                        "type": "integer"
                                    }
                                }
                            }
                        ],
                        "description": "Information about images including height and width.",
                        "required": [
                            "height",
                            "width",
                            "channels"
                        ],
                        "title": "Image Artifact",
                        "type": "object"
                    },
                    "region_seg_map": {
                        "$comment": "Image produced from the combination of multiple imaging experiment data images.Genome segmentation mapping",
                        "$id": "image_artifact",
                        "$schema": "http://json-schema.org/draft-07/schema#",
                        "allOf": [
                            {
                                "$id": "artifact_core",
                                "$schema": "http://json-schema.org/draft-07/schema#",
                                "anyOf": [
                                    {
                                        "required": [
                                            "file_name",
                                            "object_url",
                                            "uploaded_timestamp",
                                            "file_size_bytes",
                                            "md5_hash",
                                            "artifact_category",
                                            "data_format"
                                        ]
                                    },
                                    {
                                        "required": [
                                            "upload_placeholder"
                                        ]
                                    }
                                ],
                                "description": "Any file artifact associated with a clinical trial.",
                                "properties": {
                                    "artifact_category": {
                                        "description": "Artifact category.",
                                        "enum": [
                                            "Assay Artifact from CIMAC",
                                            "Pipeline Artifact",
                                            "Manifest File"
                                        ],
                                        "type": "string"
                                    },
                                    "artifact_creator": {
                                        "description": "The name of the center that created this artifact.",
                                        "enum": [
                                            "DFCI",
                                            "Mount Sinai",
                                            "Stanford",
                                            "MD Anderson"
                                        ],
                                        "type": "string"
                                    },
                                    "data_format": {
                                        "description": "Data Format.",
                                        "enum": [
                                            "FASTA",
                                            "FASTQ",
                                            "IMAGE",
                                            "VCF",
                                            "CSV",
                                            "XLSX",
                                            "NPX",
                                            "BAM",
                                            "MAF",
                                            "BINARY",
                                            "TEXT",
                                            "[NOT SET]"
                                        ],
                                        "type": "string"
                                    },
                                    "file_name": {
                                        "$comment": "This supposedly get generated from 'gcs_uri_format' field in template schema def.",
<<<<<<< HEAD
                                        "description": "The name of the file with extension.",
=======
                                        "description": "The name of the file with extension",
>>>>>>> 75233e8e
                                        "type": "string"
                                    },
                                    "file_size_bytes": {
                                        "description": "File size in bytes.",
                                        "type": "integer"
                                    },
                                    "md5_hash": {
                                        "description": "MD5 Hash of artifact.",
                                        "type": "string"
                                    },
                                    "object_url": {
                                        "description": "URL to artifact within Google Bucket.",
                                        "type": "string"
                                    },
                                    "upload_placeholder": {
                                        "$comment": "It might be something like random uuid or `upload_job_id` to help trace everything back.",
                                        "description": "A placeholder for when artifact file is being uploaded.",
                                        "type": "string"
                                    },
                                    "uploaded_timestamp": {
                                        "description": "Timestamp of when artifact was loaded into the system.",
                                        "format": "date-time",
                                        "type": "string"
                                    },
                                    "uploader": {
                                        "description": "The name of the person uploading the artifact.",
                                        "type": "string"
                                    },
                                    "uuid": {
                                        "description": "UUID of artifact.",
                                        "type": "string"
                                    },
                                    "visible": {
                                        "description": "Indicates if the artifact is visible.  If set to false, the artifact is effectively deleted.",
                                        "type": "boolean"
                                    }
                                },
                                "title": "Artifact Core",
                                "type": "object"
                            },
                            {
                                "properties": {
                                    "channels": {
                                        "$comment": "3 for RGB imagery, 1 for grayscale imagery.",
                                        "description": "Number of channels in the image.",
                                        "type": "integer"
                                    },
                                    "data_format": {
                                        "const": "IMAGE",
                                        "description": "Data format."
                                    },
                                    "height": {
                                        "description": "Height of the image.",
                                        "type": "integer"
                                    },
                                    "width": {
                                        "description": "Width of the image.",
                                        "type": "integer"
                                    }
                                }
                            }
                        ],
                        "description": "Information about images including height and width.",
                        "required": [
                            "height",
                            "width",
                            "channels"
                        ],
                        "title": "Image Artifact",
                        "type": "object"
                    },
                    "score_data": {
                        "$comment": "Results of a computer vision task, in which specific regions of a region are mapped.Data produced from the analysis of cellular image.Summary of the results of a cell segmentation data experiment.Generation of values based on based on experiment data.",
                        "$id": "csv_artifact",
                        "$schema": "http://json-schema.org/draft-07/schema#",
                        "allOf": [
                            {
                                "$id": "artifact_core",
                                "$schema": "http://json-schema.org/draft-07/schema#",
                                "anyOf": [
                                    {
                                        "required": [
                                            "file_name",
                                            "object_url",
                                            "uploaded_timestamp",
                                            "file_size_bytes",
                                            "md5_hash",
                                            "artifact_category",
                                            "data_format"
                                        ]
                                    },
                                    {
                                        "required": [
                                            "upload_placeholder"
                                        ]
                                    }
                                ],
                                "description": "Any file artifact associated with a clinical trial.",
                                "properties": {
                                    "artifact_category": {
                                        "description": "Artifact category.",
                                        "enum": [
                                            "Assay Artifact from CIMAC",
                                            "Pipeline Artifact",
                                            "Manifest File"
                                        ],
                                        "type": "string"
                                    },
                                    "artifact_creator": {
                                        "description": "The name of the center that created this artifact.",
                                        "enum": [
                                            "DFCI",
                                            "Mount Sinai",
                                            "Stanford",
                                            "MD Anderson"
                                        ],
                                        "type": "string"
                                    },
                                    "data_format": {
                                        "description": "Data Format.",
                                        "enum": [
                                            "FASTA",
                                            "FASTQ",
                                            "IMAGE",
                                            "VCF",
                                            "CSV",
                                            "XLSX",
                                            "NPX",
                                            "BAM",
                                            "MAF",
                                            "BINARY",
                                            "TEXT",
                                            "[NOT SET]"
                                        ],
                                        "type": "string"
                                    },
                                    "file_name": {
                                        "$comment": "This supposedly get generated from 'gcs_uri_format' field in template schema def.",
<<<<<<< HEAD
                                        "description": "The name of the file with extension.",
=======
                                        "description": "The name of the file with extension",
>>>>>>> 75233e8e
                                        "type": "string"
                                    },
                                    "file_size_bytes": {
                                        "description": "File size in bytes.",
                                        "type": "integer"
                                    },
                                    "md5_hash": {
                                        "description": "MD5 Hash of artifact.",
                                        "type": "string"
                                    },
                                    "object_url": {
                                        "description": "URL to artifact within Google Bucket.",
                                        "type": "string"
                                    },
                                    "upload_placeholder": {
                                        "$comment": "It might be something like random uuid or `upload_job_id` to help trace everything back.",
                                        "description": "A placeholder for when artifact file is being uploaded.",
                                        "type": "string"
                                    },
                                    "uploaded_timestamp": {
                                        "description": "Timestamp of when artifact was loaded into the system.",
                                        "format": "date-time",
                                        "type": "string"
                                    },
                                    "uploader": {
                                        "description": "The name of the person uploading the artifact.",
                                        "type": "string"
                                    },
                                    "uuid": {
                                        "description": "UUID of artifact.",
                                        "type": "string"
                                    },
                                    "visible": {
                                        "description": "Indicates if the artifact is visible.  If set to false, the artifact is effectively deleted.",
                                        "type": "boolean"
                                    }
                                },
                                "title": "Artifact Core",
                                "type": "object"
                            },
                            {
                                "properties": {
                                    "data_format": {
                                        "const": "CSV",
                                        "description": "Data format."
                                    },
                                    "header_row": {
                                        "description": "Number of header lines in the CSV file.",
                                        "type": "integer"
                                    },
                                    "separator": {
                                        "description": "Delimiter for separating values within the CSV file.",
                                        "type": "string"
                                    }
                                }
                            }
                        ],
                        "description": "Information about CSV files.",
                        "required": [
                            "separator",
                            "header_row"
                        ],
                        "title": "CSV Artifact",
                        "type": "object"
                    }
                },
                "required": [
                    "phenotype_map"
                ],
                "title": "Image Mapping",
                "type": "object"
            },
            "type": "array"
        },
        "micsss_output_summary": {
            "$comment": "Summary of the results of the experiment.",
            "$id": "csv_artifact",
            "$schema": "http://json-schema.org/draft-07/schema#",
            "allOf": [
                {
                    "$id": "artifact_core",
                    "$schema": "http://json-schema.org/draft-07/schema#",
                    "anyOf": [
                        {
                            "required": [
                                "file_name",
                                "object_url",
                                "uploaded_timestamp",
                                "file_size_bytes",
                                "md5_hash",
                                "artifact_category",
                                "data_format"
                            ]
                        },
                        {
                            "required": [
                                "upload_placeholder"
                            ]
                        }
                    ],
                    "description": "Any file artifact associated with a clinical trial.",
                    "properties": {
                        "artifact_category": {
                            "description": "Artifact category.",
                            "enum": [
                                "Assay Artifact from CIMAC",
                                "Pipeline Artifact",
                                "Manifest File"
                            ],
                            "type": "string"
                        },
                        "artifact_creator": {
                            "description": "The name of the center that created this artifact.",
                            "enum": [
                                "DFCI",
                                "Mount Sinai",
                                "Stanford",
                                "MD Anderson"
                            ],
                            "type": "string"
                        },
                        "data_format": {
                            "description": "Data Format.",
                            "enum": [
                                "FASTA",
                                "FASTQ",
                                "IMAGE",
                                "VCF",
                                "CSV",
                                "XLSX",
                                "NPX",
                                "BAM",
                                "MAF",
                                "BINARY",
                                "TEXT",
                                "[NOT SET]"
                            ],
                            "type": "string"
                        },
                        "file_name": {
                            "$comment": "This supposedly get generated from 'gcs_uri_format' field in template schema def.",
<<<<<<< HEAD
                            "description": "The name of the file with extension.",
=======
                            "description": "The name of the file with extension",
>>>>>>> 75233e8e
                            "type": "string"
                        },
                        "file_size_bytes": {
                            "description": "File size in bytes.",
                            "type": "integer"
                        },
                        "md5_hash": {
                            "description": "MD5 Hash of artifact.",
                            "type": "string"
                        },
                        "object_url": {
                            "description": "URL to artifact within Google Bucket.",
                            "type": "string"
                        },
                        "upload_placeholder": {
                            "$comment": "It might be something like random uuid or `upload_job_id` to help trace everything back.",
                            "description": "A placeholder for when artifact file is being uploaded.",
                            "type": "string"
                        },
                        "uploaded_timestamp": {
                            "description": "Timestamp of when artifact was loaded into the system.",
                            "format": "date-time",
                            "type": "string"
                        },
                        "uploader": {
                            "description": "The name of the person uploading the artifact.",
                            "type": "string"
                        },
                        "uuid": {
                            "description": "UUID of artifact.",
                            "type": "string"
                        },
                        "visible": {
                            "description": "Indicates if the artifact is visible.  If set to false, the artifact is effectively deleted.",
                            "type": "boolean"
                        }
                    },
                    "title": "Artifact Core",
                    "type": "object"
                },
                {
                    "properties": {
                        "data_format": {
                            "const": "CSV",
                            "description": "Data format."
                        },
                        "header_row": {
                            "description": "Number of header lines in the CSV file.",
                            "type": "integer"
                        },
                        "separator": {
                            "description": "Delimiter for separating values within the CSV file.",
                            "type": "string"
                        }
                    }
                }
            ],
            "description": "Information about CSV files.",
            "required": [
                "separator",
                "header_row"
            ],
            "title": "CSV Artifact",
            "type": "object"
        }
    },
    "required": [],
    "title": "Multiplexed Immunohistochemical Input Files",
    "type": "object"
}</code></pre>
  </container>


    </main>
    <script src="https://code.jquery.com/jquery-3.3.1.slim.min.js" integrity="sha384-q8i/X+965DzO0rT7abK41JStQIAqVgRVzpbzo5smXKp4YfRvH+8abtTE1Pi6jizo" crossorigin="anonymous"></script>
    <script src="https://cdnjs.cloudflare.com/ajax/libs/popper.js/1.14.7/umd/popper.min.js" integrity="sha384-UO2eT0CpHqdSJQ6hJty5KVphtPhzWj9WO1clHTMGa3JDZwrnQq4sF86dIHNDz0W1" crossorigin="anonymous"></script>
    <script src="https://stackpath.bootstrapcdn.com/bootstrap/4.3.1/js/bootstrap.min.js" integrity="sha384-JjSmVgyd0p3pXB1rRibZUAYoIIy6OrQ6VrjIEaFf/nJGzIxFDsf4x0xIM+B07jRM" crossorigin="anonymous"></script>
  </body>
</html>
    <|MERGE_RESOLUTION|>--- conflicted
+++ resolved
@@ -180,7 +180,7 @@
                 "description": "Regions of interest obtained from composite images.",
                 "properties": {
                     "component_data": {
-                        "$comment": "Image produced from the combination of multiple imaging experiment data images.Imaging data resulting from the individual components of the imaging experiment.",
+                        "$comment": "Imaging data resulting from the individual components of the imaging experiment.",
                         "$id": "image_artifact",
                         "$schema": "http://json-schema.org/draft-07/schema#",
                         "allOf": [
@@ -246,11 +246,7 @@
                                     },
                                     "file_name": {
                                         "$comment": "This supposedly get generated from 'gcs_uri_format' field in template schema def.",
-<<<<<<< HEAD
                                         "description": "The name of the file with extension.",
-=======
-                                        "description": "The name of the file with extension",
->>>>>>> 75233e8e
                                         "type": "string"
                                     },
                                     "file_size_bytes": {
@@ -323,7 +319,7 @@
                         "type": "object"
                     },
                     "composite_image": {
-                        "$comment": "Image produced from the combination of multiple imaging experiment data images.Imaging data resulting from the individual components of the imaging experiment.",
+                        "$comment": "Image produced from the combination of multiple imaging experiment data images.",
                         "$id": "image_artifact",
                         "$schema": "http://json-schema.org/draft-07/schema#",
                         "allOf": [
@@ -389,11 +385,7 @@
                                     },
                                     "file_name": {
                                         "$comment": "This supposedly get generated from 'gcs_uri_format' field in template schema def.",
-<<<<<<< HEAD
                                         "description": "The name of the file with extension.",
-=======
-                                        "description": "The name of the file with extension",
->>>>>>> 75233e8e
                                         "type": "string"
                                     },
                                     "file_size_bytes": {
@@ -482,7 +474,7 @@
                 "description": "Regions of interest obtained from image mapping.",
                 "properties": {
                     "binary_seg_map": {
-                        "$comment": "Results of a computer vision task, in which specific regions of a region are mapped.Data produced from the analysis of cellular image.Summary of the results of a cell segmentation data experiment.Generation of values based on based on experiment data.",
+                        "$comment": "Results of a computer vision task, in which specific regions of a region are mapped.",
                         "$id": "csv_artifact",
                         "$schema": "http://json-schema.org/draft-07/schema#",
                         "allOf": [
@@ -548,11 +540,7 @@
                                     },
                                     "file_name": {
                                         "$comment": "This supposedly get generated from 'gcs_uri_format' field in template schema def.",
-<<<<<<< HEAD
                                         "description": "The name of the file with extension.",
-=======
-                                        "description": "The name of the file with extension",
->>>>>>> 75233e8e
                                         "type": "string"
                                     },
                                     "file_size_bytes": {
@@ -619,7 +607,7 @@
                         "type": "object"
                     },
                     "cell_seg_data": {
-                        "$comment": "Results of a computer vision task, in which specific regions of a region are mapped.Data produced from the analysis of cellular image.Summary of the results of a cell segmentation data experiment.Generation of values based on based on experiment data.",
+                        "$comment": "Data produced from the analysis of cellular image.",
                         "$id": "csv_artifact",
                         "$schema": "http://json-schema.org/draft-07/schema#",
                         "allOf": [
@@ -685,11 +673,7 @@
                                     },
                                     "file_name": {
                                         "$comment": "This supposedly get generated from 'gcs_uri_format' field in template schema def.",
-<<<<<<< HEAD
                                         "description": "The name of the file with extension.",
-=======
-                                        "description": "The name of the file with extension",
->>>>>>> 75233e8e
                                         "type": "string"
                                     },
                                     "file_size_bytes": {
@@ -756,7 +740,7 @@
                         "type": "object"
                     },
                     "cell_seg_data_summary": {
-                        "$comment": "Results of a computer vision task, in which specific regions of a region are mapped.Data produced from the analysis of cellular image.Summary of the results of a cell segmentation data experiment.Generation of values based on based on experiment data.",
+                        "$comment": "Summary of the results of a cell segmentation data experiment.",
                         "$id": "csv_artifact",
                         "$schema": "http://json-schema.org/draft-07/schema#",
                         "allOf": [
@@ -822,11 +806,7 @@
                                     },
                                     "file_name": {
                                         "$comment": "This supposedly get generated from 'gcs_uri_format' field in template schema def.",
-<<<<<<< HEAD
                                         "description": "The name of the file with extension.",
-=======
-                                        "description": "The name of the file with extension",
->>>>>>> 75233e8e
                                         "type": "string"
                                     },
                                     "file_size_bytes": {
@@ -893,7 +873,7 @@
                         "type": "object"
                     },
                     "phenotype_map": {
-                        "$comment": "Image produced from the combination of multiple imaging experiment data images.Genome segmentation mapping",
+                        "$comment": "Image produced from the combination of multiple imaging experiment data images.",
                         "$id": "image_artifact",
                         "$schema": "http://json-schema.org/draft-07/schema#",
                         "allOf": [
@@ -959,11 +939,7 @@
                                     },
                                     "file_name": {
                                         "$comment": "This supposedly get generated from 'gcs_uri_format' field in template schema def.",
-<<<<<<< HEAD
                                         "description": "The name of the file with extension.",
-=======
-                                        "description": "The name of the file with extension",
->>>>>>> 75233e8e
                                         "type": "string"
                                     },
                                     "file_size_bytes": {
@@ -1036,7 +1012,7 @@
                         "type": "object"
                     },
                     "region_seg_map": {
-                        "$comment": "Image produced from the combination of multiple imaging experiment data images.Genome segmentation mapping",
+                        "$comment": "Genome segmentation mapping",
                         "$id": "image_artifact",
                         "$schema": "http://json-schema.org/draft-07/schema#",
                         "allOf": [
@@ -1102,11 +1078,7 @@
                                     },
                                     "file_name": {
                                         "$comment": "This supposedly get generated from 'gcs_uri_format' field in template schema def.",
-<<<<<<< HEAD
                                         "description": "The name of the file with extension.",
-=======
-                                        "description": "The name of the file with extension",
->>>>>>> 75233e8e
                                         "type": "string"
                                     },
                                     "file_size_bytes": {
@@ -1179,7 +1151,7 @@
                         "type": "object"
                     },
                     "score_data": {
-                        "$comment": "Results of a computer vision task, in which specific regions of a region are mapped.Data produced from the analysis of cellular image.Summary of the results of a cell segmentation data experiment.Generation of values based on based on experiment data.",
+                        "$comment": "Generation of values based on based on experiment data.",
                         "$id": "csv_artifact",
                         "$schema": "http://json-schema.org/draft-07/schema#",
                         "allOf": [
@@ -1245,11 +1217,7 @@
                                     },
                                     "file_name": {
                                         "$comment": "This supposedly get generated from 'gcs_uri_format' field in template schema def.",
-<<<<<<< HEAD
                                         "description": "The name of the file with extension.",
-=======
-                                        "description": "The name of the file with extension",
->>>>>>> 75233e8e
                                         "type": "string"
                                     },
                                     "file_size_bytes": {
@@ -1391,11 +1359,7 @@
                         },
                         "file_name": {
                             "$comment": "This supposedly get generated from 'gcs_uri_format' field in template schema def.",
-<<<<<<< HEAD
                             "description": "The name of the file with extension.",
-=======
-                            "description": "The name of the file with extension",
->>>>>>> 75233e8e
                             "type": "string"
                         },
                         "file_size_bytes": {
