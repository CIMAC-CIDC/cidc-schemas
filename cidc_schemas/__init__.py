--- conflicted
+++ resolved
@@ -4,8 +4,4 @@
 
 __author__ = """James Lindsay"""
 __email__ = "jlindsay@jimmy.harvard.edu"
-<<<<<<< HEAD
-__version__ = "0.15.0"
-=======
-__version__ = "0.15.4"
->>>>>>> 3c5043bf
+__version__ = "0.15.4"