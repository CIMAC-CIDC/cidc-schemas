
<!DOCTYPE html>
<html>
  <head>
    <title>CIDC Schemas</title>
    <meta name="viewport" content="width=device-width, initial-scale=1.0">
    <link rel="stylesheet" href="https://stackpath.bootstrapcdn.com/bootstrap/4.3.1/css/bootstrap.min.css" integrity="sha384-ggOyR0iXCbMQv3Xipma34MD+dH/1fQ784/j6cY/iJTQUOhcWr7x9JvoRxT2MZw1T" crossorigin="anonymous">
    <style>
      .bd-placeholder-img {
        font-size: 1.125rem;
        text-anchor: middle;
        -webkit-user-select: none;
        -moz-user-select: none;
        -ms-user-select: none;
        user-select: none;
      }

      @media (min-width: 768px) {
        .bd-placeholder-img-lg {
          font-size: 3.5rem;
        }
      }
    </style>
  </head>
  <body>
    <main role="main">
      

  
    <div class="container">
        <p>
            <a href="index.html">CIDC Data Model</a>
        </p>
        <h1>Core Shipping Details</h1>
        <p>
            <b>Description:</b>  Core shipping details for a manifest.
        </p>
        
    </div>

  <div class="container">
    <h3>Properties</h3>
    
    
        
        
            
        
    

    <table class="table table-striped">
        <thead>
        <tr>
            <th>Property</th>
            <th>Description</th>
            <th>Data Type</th>
        </tr>
        </thead>
        
            
                <tr>
    <td>
        
            <span id="manifest_id">
                manifest_id
            </span>
            
                <br><sup><mark>required</mark></sup>
            
        
    </td>
    <td width=55%>
        
            Filename of the manifest used to ship this sample. Example: E4412_PBMC.
        
    </td>
    <td>
        
            &lt; 
                string 
    
    
    
            &gt;
            <ul>
                
            </ul>
            
            
        
    </td>
</tr>
            
        
            
                <tr>
    <td>
        
            <span id="assay_priority">
                assay_priority
            </span>
            
                <br><sup><mark>required</mark></sup>
            
        
    </td>
    <td width=55%>
        
            Priority of the assay as it appears on the intake form.
        
    </td>
    <td>
        
            &lt; 
                string 
    
    
    
            &gt;
            <ul>
                
                    <li>"1"</li>
                
                    <li>"2"</li>
                
                    <li>"3"</li>
                
                    <li>"4"</li>
                
                    <li>"5"</li>
                
                    <li>"6"</li>
                
                    <li>"7"</li>
                
                    <li>"8"</li>
                
                    <li>"9"</li>
                
                    <li>"10"</li>
                
                    <li>"11"</li>
                
                    <li>"12"</li>
                
                    <li>"13"</li>
                
                    <li>"14"</li>
                
                    <li>"15"</li>
                
                    <li>"Not Reported"</li>
                
                    <li>"Other"</li>
                
            </ul>
            
            
        
    </td>
</tr>
            
        
            
                <tr>
    <td>
        
            <span id="assay_type">
                assay_type
            </span>
            
                <br><sup><mark>required</mark></sup>
            
        
    </td>
    <td width=55%>
        
            Assay and sample type used.
        
    </td>
    <td>
        
            &lt; 
                string 
    
    
    
            &gt;
            <ul>
                
                    <li>"Olink"</li>
                
                    <li>"Not Reported"</li>
                
                    <li>"Other"</li>
                
            </ul>
            
            
        
    </td>
</tr>
            
        
            
                <tr>
    <td>
        
            <span id="courier">
                courier
            </span>
            
                <br><sup><mark>required</mark></sup>
            
        
    </td>
    <td width=55%>
        
            Courier utilized for shipment.
        
    </td>
    <td>
        
            &lt; 
                string 
    
    
    
            &gt;
            <ul>
                
                    <li>"FEDEX"</li>
                
                    <li>"USPS"</li>
                
                    <li>"UPS"</li>
                
                    <li>"Inter-Site Delivery"</li>
                
            </ul>
            
            
        
    </td>
</tr>
            
        
            
                <tr>
    <td>
        
            <span id="tracking_number">
                tracking_number
            </span>
            
                <br><sup><mark>required</mark></sup>
            
        
    </td>
    <td width=55%>
        
            Air bill number assigned to shipment. Example: 4567788343.
        
    </td>
    <td>
        
            &lt; 
                string 
    
    
    
            &gt;
            <ul>
                
            </ul>
            
            
        
    </td>
</tr>
            
        
            
                <tr>
    <td>
        
            <span id="account_number">
                account_number
            </span>
            
                <br><sup><mark>required</mark></sup>
            
        
    </td>
    <td width=55%>
        
            Courier account number to pay for shipping if available. Example: 45465732.
        
    </td>
    <td>
        
            &lt; 
                string 
    
    
    
            &gt;
            <ul>
                
            </ul>
            
            
        
    </td>
</tr>
            
        
            
                <tr>
    <td>
        
            <span id="shipping_condition">
                shipping_condition
            </span>
            
                <br><sup><mark>required</mark></sup>
            
        
    </td>
    <td width=55%>
        
            Type of shipment made.
        
    </td>
    <td>
        
            &lt; 
                string 
    
    
    
            &gt;
            <ul>
                
                    <li>"Frozen_Dry_Ice"</li>
                
                    <li>"Frozen_Shipper"</li>
                
                    <li>"Ice_Pack"</li>
                
                    <li>"Ambient"</li>
                
                    <li>"Not Reported"</li>
                
                    <li>"Other"</li>
                
            </ul>
            
            
        
    </td>
</tr>
            
        
            
                <tr>
    <td>
        
            <span id="date_shipped">
                date_shipped
            </span>
            
                <br><sup><mark>required</mark></sup>
            
        
    </td>
    <td width=55%>
        
            Date of shipment.
        
    </td>
    <td>
        
            &lt; 
                string 
     :  date
    
    
            &gt;
            <ul>
                
            </ul>
            
            
        
    </td>
</tr>
            
        
            
                <tr>
    <td>
        
            <span id="date_received">
                date_received
            </span>
            
                <br><sup><mark>required</mark></sup>
            
        
    </td>
    <td width=55%>
        
            Date of receipt.
        
    </td>
    <td>
        
            &lt; 
                string 
     :  date
    
    
            &gt;
            <ul>
                
            </ul>
            
            
        
    </td>
</tr>
            
        
            
                <tr>
    <td>
        
            <span id="quality_of_shipment">
                quality_of_shipment
            </span>
            
                <br><sup><mark>required</mark></sup>
            
        
    </td>
    <td width=55%>
        
            Indication that specimens were received in good condition.
        
    </td>
    <td>
        
            &lt; 
                string 
    
    
    
            &gt;
            <ul>
                
                    <li>"Specimen shipment received in good condition"</li>
                
                    <li>"Specimen shipment received in poor condition"</li>
                
                    <li>"Not Reported"</li>
                
                    <li>"Other"</li>
                
            </ul>
            
            
        
    </td>
</tr>
            
        
            
                <tr>
    <td>
        
            <span id="ship_from">
                ship_from
            </span>
            
                <br><sup><mark>required</mark></sup>
            
        
    </td>
    <td width=55%>
        
            Contact information for shipment.
        
    </td>
    <td>
        
            &lt; 
                string 
    
    
    
            &gt;
            <ul>
                
            </ul>
            
            
        
    </td>
</tr>
            
        
            
                <tr>
    <td>
        
            <span id="ship_to">
                ship_to
            </span>
            
                <br><sup><mark>required</mark></sup>
            
        
    </td>
    <td width=55%>
        
            Physical shipping address of the destination.
        
    </td>
    <td>
        
            &lt; 
                string 
    
    
    
            &gt;
            <ul>
                
            </ul>
            
            
        
    </td>
</tr>
            
        
            
                <tr>
    <td>
        
            <span id="receiving_party">
                receiving_party
            </span>
            
                <br><sup><mark>required</mark></sup>
            
        
    </td>
    <td width=55%>
        
            Site where sample was shipped to be assayed.
        
    </td>
    <td>
        
            &lt; 
                string 
    
    
    
            &gt;
            <ul>
                
                    <li>"MDA_Wistuba"</li>
                
                    <li>"MDA_Bernatchez"</li>
                
                    <li>"MDA_Al-Atrash"</li>
                
                    <li>"MSSM_Gnjatic"</li>
                
                    <li>"MSSM_Rahman"</li>
                
                    <li>"MSSM_Kim-Schulze"</li>
                
                    <li>"MSSM_Bongers"</li>
                
                    <li>"DFCI_Wu"</li>
                
                    <li>"DFCI_Hodi"</li>
                
                    <li>"Broad_Cibulskis"</li>
                
                    <li>"Stanf_Maecker"</li>
                
                    <li>"Stanf_Bendall"</li>
                
                    <li>"Nationwide Children\u0027s Hospital"</li>
                
                    <li>"Adaptive Biotechnologies"</li>
                
                    <li>"FNLCR_MoCha"</li>
                
                    <li>"Not Reported"</li>
                
                    <li>"Other"</li>
                
            </ul>
            
            
        
    </td>
</tr>
            
        
        
            
        
            
        
            
        
            
        
            
        
            
        
            
        
            
        
            
        
            
        
            
        
            
        
            
        
    </table>

    
  </div>

  <div class="container">
    <h3>shipping_core.full.json</h3>
  	<pre><code>{
    "$id": "shipping_core",
    "$schema": "http://json-schema.org/draft-07/schema#",
    "description": "Core shipping details for a manifest.",
    "properties": {
        "account_number": {
            "description": "Courier account number to pay for shipping if available. Example: 45465732.",
            "type": "string"
        },
        "assay_priority": {
            "description": "Priority of the assay as it appears on the intake form.",
            "enum": [
                "1",
                "2",
                "3",
                "4",
                "5",
                "6",
                "7",
                "8",
                "9",
                "10",
                "11",
                "12",
                "13",
                "14",
                "15",
                "Not Reported",
                "Other"
            ],
            "type": "string"
        },
        "assay_type": {
            "description": "Assay and sample type used.",
            "enum": [
                "Olink",
                "Not Reported",
                "Other"
            ],
            "type": "string"
        },
        "courier": {
            "description": "Courier utilized for shipment.",
            "enum": [
                "FEDEX",
                "USPS",
                "UPS",
                "Inter-Site Delivery"
            ],
            "type": "string"
        },
        "date_received": {
            "description": "Date of receipt.",
            "format": "date",
            "type": "string"
        },
        "date_shipped": {
            "description": "Date of shipment.",
            "format": "date",
            "type": "string"
        },
        "manifest_id": {
            "description": "Filename of the manifest used to ship this sample. Example: E4412_PBMC.",
            "type": "string"
        },
        "quality_of_shipment": {
            "description": "Indication that specimens were received in good condition.",
            "enum": [
                "Specimen shipment received in good condition",
                "Specimen shipment received in poor condition",
                "Not Reported",
                "Other"
            ],
            "type": "string"
        },
        "receiving_party": {
            "description": "Site where sample was shipped to be assayed.",
            "enum": [
                "MDA_Wistuba",
                "MDA_Bernatchez",
                "MDA_Al-Atrash",
                "MSSM_Gnjatic",
                "MSSM_Rahman",
                "MSSM_Kim-Schulze",
                "MSSM_Bongers",
                "DFCI_Wu",
                "DFCI_Hodi",
                "Broad_Cibulskis",
                "Stanf_Maecker",
                "Stanf_Bendall",
                "Nationwide Children's Hospital",
                "Adaptive Biotechnologies",
                "FNLCR_MoCha",
                "Not Reported",
                "Other"
            ],
            "type": "string"
        },
        "ship_from": {
            "description": "Contact information for shipment.",
            "type": "string"
        },
        "ship_to": {
            "description": "Physical shipping address of the destination.",
            "type": "string"
        },
        "shipping_condition": {
            "description": "Type of shipment made.",
            "enum": [
                "Frozen_Dry_Ice",
                "Frozen_Shipper",
                "Ice_Pack",
                "Ambient",
                "Not Reported",
                "Other"
            ],
            "type": "string"
        },
        "tracking_number": {
            "description": "Air bill number assigned to shipment. Example: 4567788343.",
            "type": "string"
        }
    },
    "required": [
        "account_number",
        "assay_priority",
        "assay_type",
        "courier",
<<<<<<< HEAD
        "date_recieved",
=======
        "date_received",
>>>>>>> ad688353
        "date_shipped",
        "manifest_id",
        "quality_of_shipment",
        "ship_from",
        "ship_to",
        "shipping_condition",
        "tracking_number",
        "receiving_party"
    ],
    "title": "Core Shipping Details",
    "type": "object"
}</code></pre>
  </container>


    </main>
    <script src="https://code.jquery.com/jquery-3.3.1.slim.min.js" integrity="sha384-q8i/X+965DzO0rT7abK41JStQIAqVgRVzpbzo5smXKp4YfRvH+8abtTE1Pi6jizo" crossorigin="anonymous"></script>
    <script src="https://cdnjs.cloudflare.com/ajax/libs/popper.js/1.14.7/umd/popper.min.js" integrity="sha384-UO2eT0CpHqdSJQ6hJty5KVphtPhzWj9WO1clHTMGa3JDZwrnQq4sF86dIHNDz0W1" crossorigin="anonymous"></script>
    <script src="https://stackpath.bootstrapcdn.com/bootstrap/4.3.1/js/bootstrap.min.js" integrity="sha384-JjSmVgyd0p3pXB1rRibZUAYoIIy6OrQ6VrjIEaFf/nJGzIxFDsf4x0xIM+B07jRM" crossorigin="anonymous"></script>
  </body>
</html>
    <|MERGE_RESOLUTION|>--- conflicted
+++ resolved
@@ -776,11 +776,7 @@
         "assay_priority",
         "assay_type",
         "courier",
-<<<<<<< HEAD
-        "date_recieved",
-=======
         "date_received",
->>>>>>> ad688353
         "date_shipped",
         "manifest_id",
         "quality_of_shipment",
