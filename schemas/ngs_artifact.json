{
  "$schema": "http://json-schema.org/draft-04/schema#",
  "id": "ngs_artifact",
  "title": "NGS Sequencing Artifact",
  "type": "object",
  "description": "Additional properties to describe a NGS Sequencing Artifact.",
  "links": [
    {
      "link": {
        "cardinality": "exactly_one",
        "linked_to": "artifact"
      }
    }
  ],
  "properties": {
    "sequencer_platform": {
      "description": "Sequencer Model, e.g. HiSeq 2500, NextSeq, NovaSeq.",
      "type": "string",
      "enum": [
        "Illumina - HiSeq 2500",
        "Illumina - HiSeq 3000",
        "Illumina - NextSeq 550",
        "Illumina - HiSeq 4000",
        "Illumina - NovaSeq 6000"
      ]
    },
    "library_kit_vendor": {
      "description": "Vendor for the library construction kit, e.g. KAPA",
      "type": "string",
      "enum": [
        "KAPA - Hyper Prep"
      ]
    },
    "library_kit_lot": {
      "description": "Lot number for the library construction kit",
      "type": "string"
    },
    "single_or_paired_reads": {
      "description": "Indicate if the sequencing was performed paired or single ended",
      "type": "string",
<<<<<<< HEAD
      "enum": [
        "Single End",
        "Paired End"
      ]
=======
      "enum": ["Paired", "Single"]
>>>>>>> 8a99e74e
    },
    "read_length": {
      "description": "Number of cycles for each sequencing read",
      "type": "integer",
      "exclusiveMinimum" : 0,
      "maximum" : 200
    },
    "library_prep_date": {
      "description": "Date of library construction.",
      "type": "string",
      "format": "date"
    },
    "input_ng": {
      "description": "Amount of DNA/RNA (in ng) used for library construction",
      "type": "integer",
      "exclusiveMinimum" : 0,
      "maximum" : 1000
    },
    "library_yield_ng": {
      "description": "Resulting yield (in ng) from library construction",
      "type": "integer",
      "exclusiveMinimum" : 0,
      "maximum" : 2000
    },
    "average_insert_size": {
      "description": "The average insert size for the library",
      "type": "integer",
      "exclusiveMinimum" : 0,
      "maximum" : 1000
    },
    "forward_fastq": {
      "description": "Fastq file for the forward reads",
      "type": "string",
      "pattern": "^gs:\\\\.+$"
    },
    "reverse_fastq": {
      "description": "Fastq file for the reverse reads",
      "type": "string",
      "pattern": "^gs:\\\\.+$"
    },
    "read_group_mapping_file": {
      "description": "Stores read group information for each read in the fastq files.  Needed for when samples are run across multiple lanes.",
      "type": "string",
      "pattern": "^gs:\\\\.+$"
    }
  },
  "required": [
    "library_kit_lot",
    "library_prep_date",
    "dna_input_ng",
    "library_yield_ng",
    "average_insert_size",
    "forward_fastq",
    "reverse_fastq",
    "read_group_mapping_file",
    "library_kit_vendor",
    "library_kit_version",
    "sequencer_platform",
    "sequencer_model",
    "paired_end_reads",
    "read_length"
  ]
}<|MERGE_RESOLUTION|>--- conflicted
+++ resolved
@@ -24,7 +24,7 @@
         "Illumina - NovaSeq 6000"
       ]
     },
-    "library_kit_vendor": {
+    "library_vendor_kit": {
       "description": "Vendor for the library construction kit, e.g. KAPA",
       "type": "string",
       "enum": [
@@ -35,17 +35,10 @@
       "description": "Lot number for the library construction kit",
       "type": "string"
     },
-    "single_or_paired_reads": {
+    "paired_end_reads": {
       "description": "Indicate if the sequencing was performed paired or single ended",
       "type": "string",
-<<<<<<< HEAD
-      "enum": [
-        "Single End",
-        "Paired End"
-      ]
-=======
       "enum": ["Paired", "Single"]
->>>>>>> 8a99e74e
     },
     "read_length": {
       "description": "Number of cycles for each sequencing read",
@@ -79,32 +72,29 @@
     "forward_fastq": {
       "description": "Fastq file for the forward reads",
       "type": "string",
-      "pattern": "^gs:\\\\.+$"
+      "pattern": "^gs://.+$"
     },
     "reverse_fastq": {
       "description": "Fastq file for the reverse reads",
       "type": "string",
-      "pattern": "^gs:\\\\.+$"
+      "pattern": "^gs://.+$"
     },
     "read_group_mapping_file": {
       "description": "Stores read group information for each read in the fastq files.  Needed for when samples are run across multiple lanes.",
       "type": "string",
-      "pattern": "^gs:\\\\.+$"
+      "pattern": "^gs://.+$"
     }
   },
   "required": [
     "library_kit_lot",
     "library_prep_date",
-    "dna_input_ng",
+    "input_ng",
     "library_yield_ng",
     "average_insert_size",
     "forward_fastq",
-    "reverse_fastq",
     "read_group_mapping_file",
-    "library_kit_vendor",
-    "library_kit_version",
+    "library_vendor_kit",
     "sequencer_platform",
-    "sequencer_model",
     "paired_end_reads",
     "read_length"
   ]
