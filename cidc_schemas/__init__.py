# -*- coding: utf-8 -*-

"""Top-level package for cidc_prism."""

__author__ = """James Lindsay"""
__email__ = "jlindsay@jimmy.harvard.edu"
<<<<<<< HEAD
__version__ = "0.22.0"
=======
__version__ = "0.22.1"
>>>>>>> da04796c
<|MERGE_RESOLUTION|>--- conflicted
+++ resolved
@@ -4,8 +4,4 @@
 
 __author__ = """James Lindsay"""
 __email__ = "jlindsay@jimmy.harvard.edu"
-<<<<<<< HEAD
-__version__ = "0.22.0"
-=======
-__version__ = "0.22.1"
->>>>>>> da04796c
+__version__ = "0.23.0"