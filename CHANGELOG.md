# Changelog

This Changelog tracks changes to this project. The notes below include a summary for each release, followed by details which contain one or more of the following tags:

- `added` for new features.
- `changed` for functionality and API changes.
- `deprecated` for soon-to-be removed features.
- `removed` for now removed features.
- `fixed` for any bug fixes.
- `security` in case of vulnerabilities.

<<<<<<< HEAD
## Version `0.26.1` - 5 Oct 2022

- `added` MIBI assay support
- `removed` unused requirement on image artifacts
=======
## Version `0.26.1` - 7 Oct 2022

- `added` handling for clinical CSV files with version as first row
>>>>>>> 2b061d31

## Version `0.26.0` - 14 Sep 2022

- `changed` change schemas documentation format for the portal
  - nested accordions with property tables
  - small changes to eg titles, description, filepaths
  - added back old WES templates in documentation only
    - taken from commit [207330acb52f862e2b5a20c22affb3f6f1caac73](https://github.com/CIMAC-CIDC/cidc-schemas/tree/207330acb52f862e2b5a20c22affb3f6f1caac73)
- `changed` DM tweaks
  - cytof assay core: concatenation_version and normalization_version from entry to input_files
    - so controls can ALSO have like samples
  - misc_data: description to file_description on file
  - `removed` collection_event_list on clinical_trial
  - `removed` cidc_participant_id and clinical on participant
  - `removed` cidc_id and aliquots on samples
  - `removed` unused MICSSS assay

## Version `0.25.54` - 17 Aug 2022

- `added` new lab "MSSM_MTC" to recieving party in shipping core
- `removed` OTU table requirement, enrichment fields from microbiome assay

## Version `0.25.53` - 15 Aug 2022

- `added` possibility for jpg images for hande assay data

## Version `0.25.52` - 15 Aug 2022

- `added` possibility for string values to some ctdna analysis columns

## Version `0.25.51` - 11 Aug 2022

- `added` mapping from upload_type to filepath prefix

## Version `0.25.50` - 9 Aug 2022

- `removed` strict requirement for percent tumor tissue area in hande manifest

## Version `0.25.49` - 2 Aug 2022

- `removed` strict requirement for percent tumor tissue area in hande metadata

## Version `0.25.48` - 27 Jul 2022

- `fixed` clincal participant count in extra metadata parsing

## Version `0.25.47` - 26 Jul 2022

- `added` alert to shipping manifests for new participants
- `changed` example manifest data to allow for tests of above

## Version `0.25.46` - 13 Jul 2022

- `added` not to required for oneOf

## Version `0.25.45` - 13 Jul 2022

- `changed` move WES analysis cnvkit to copynumber

## Version `0.25.44` - 13 Jul 2022

- `removed` WES analysis somatic/tnscope.output.maf
- `added` trial id to autogenerated WES analysis upload templates

## Version `0.25.43` - 12 Jul 2022

- `added` automatic generate of WES analysis upload templates to email

## Version `0.25.42` - 8 Jul 2022

- `added` wes_analysis_old and wes_tumor_only_analysis_old
- `added` compatibility with WES analysis v3 as in Len's PR (maintaining existing)
- `changed` conversions in generating analysis template automatically

## Version `0.25.41` - 17 Jun 2022

- `added` 'Agilent SS Human All Exon V4' bait set option for wes assay

## Version `0.25.40` - 13 Jun 2022

- `removed` requirement in shipping_core for assay_type

## Version `0.25.39` - 13 Jun 2022

- `changed` shipping manifests to relax lots of previously required fields
- `added` requirement in shipping_core for manifest_id and assay_type

## Version `0.25.38` - 8 Jun 2022

- `added` support for microbiome DNA, microbiome, and microbiome analysis

## Version `0.25.37` - 7 Jun 2022

- `added` support for ctDNA and ctDNA analysis

## Version `0.25.36` - 2 Jun 2022

- `added` allow empty for plasma manifest date recieved and shipped

## Version `0.25.35` - 28 Apr 2022

- `added` ctDNA as possible assay_type for manifests

## Version `0.25.34` - 28 Apr 2022

- `changed` pytest, black, click, jinja2 version bumps

## Version `0.25.33` - 21 Apr 2022

- `added` collection event names to WES tumor/normal automated matching CSV

## Version `0.25.32` - 5 Apr 2022

- `added` semi-automated tumor/normal matching for WES uploads

## Version `0.25.31` - 25 Mar 2022

- `added` version peg for regex library to prevent errors in date format validation

## Version `0.25.30` - 2 Mar 2022

- `added` not provided option for mIF slide scanner model
- `fixed` mIF template to allow empty on all nonrequired fields

## Version `0.25.29` - 27 Jan 2022

- `added` backwards compatibility for 10021 WES analysis<|MERGE_RESOLUTION|>--- conflicted
+++ resolved
@@ -9,16 +9,13 @@
 - `fixed` for any bug fixes.
 - `security` in case of vulnerabilities.
 
-<<<<<<< HEAD
-## Version `0.26.1` - 5 Oct 2022
+## Version `0.26.2` - 10 Oct 2022
 
 - `added` MIBI assay support
 - `removed` unused requirement on image artifacts
-=======
 ## Version `0.26.1` - 7 Oct 2022
 
 - `added` handling for clinical CSV files with version as first row
->>>>>>> 2b061d31
 
 ## Version `0.26.0` - 14 Sep 2022
 
