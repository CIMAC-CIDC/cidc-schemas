--- conflicted
+++ resolved
@@ -172,25 +172,16 @@
               "merge_pointer": "/pbmc_aliquoted",
               "type_ref": "aliquot.json#properties/pbmc_aliquoted"
             },
-<<<<<<< HEAD
             "sample source": {
              "merge_pointer": "2/sample_source", 
              "type_ref": "sample.json#properties/sample_source" 
-            }
-          },
-          "Filled by CIMAC Lab": {
+            },
             "cimac aliquot id": {
               "merge_pointer": "/cimac_aliquot_id",
               "type_ref": "aliquot.json#properties/cimac_aliquot_id"
-            },
-=======
-            "sample source": { "$ref": "sample.json#properties/sample_source" },
-            "cimac aliquot id": {
-              "$ref": "aliquot.json#properties/cimac_aliquot_id"
             }
           },
           "Filled by CIMAC Lab": {
->>>>>>> dcb39fd4
             "pbmc recovered": {
               "merge_pointer": "/pbmc_recovered",
               "type_ref": "aliquot.json#properties/pbmc_recovered"
