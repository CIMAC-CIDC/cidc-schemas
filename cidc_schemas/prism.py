--- conflicted
+++ resolved
@@ -243,10 +243,6 @@
 
 
 SUPPORTED_ASSAYS = ["wes", "olink", "cytof", "ihc"]
-<<<<<<< HEAD
-SUPPORTED_MANIFESTS = ["pbmc", "plasma"]
-SUPPORTED_ANALYSES = ["cytof_analysis", "wes_analysis"]
-=======
 SUPPORTED_MANIFESTS = [
     "pbmc",
     "plasma",
@@ -254,8 +250,7 @@
     "normal_tissue_dna",
     "tumor_tissue_dna",
 ]
-SUPPORTED_ANALYSES = ["cytof_analysis"]
->>>>>>> 5ae8f65f
+SUPPORTED_ANALYSES = ["cytof_analysis", "wes_analysis"]
 SUPPORTED_TEMPLATES = SUPPORTED_ASSAYS + SUPPORTED_MANIFESTS + SUPPORTED_ANALYSES
 
 LocalFileUploadEntry = namedtuple(
