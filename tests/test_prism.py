--- conflicted
+++ resolved
@@ -340,15 +340,11 @@
         assert "CYTOF_TEST1" == ct[PROTOCOL_ID_FIELD_NAME]
         ct[PROTOCOL_ID_FIELD_NAME] = 'test_prism_trial_id'
 
-<<<<<<< HEAD
-    if hint == 'ihc':
+    if template.type == 'ihc':
         assert "ihc_test_trial" == ct[PROTOCOL_ID_FIELD_NAME]
         ct[PROTOCOL_ID_FIELD_NAME] = 'test_prism_trial_id'
 
-    if hint in SUPPORTED_ASSAYS:
-=======
     if template.type in SUPPORTED_ASSAYS:
->>>>>>> 183d8674
         # olink is different - is will never have array of assay "runs" - only one
         if template.type != 'olink':
             assert len(ct['assays'][template.type]) == 1
@@ -453,34 +449,25 @@
         assert len(file_maps) == 5
         assert 5 == sum([x.gs_key.startswith("test_prism_trial_id") for x in file_maps])
 
-<<<<<<< HEAD
-    elif hint == 'cytof':
-        # TODO: Update this to assert we can handle multiple source fcs files
-=======
+
     elif template.type == 'cytof':
         # TODO: UPdate this to assert we can handle multiple source fcs files
->>>>>>> 183d8674
+
         for x in file_maps:
             assert x.gs_key.endswith(".fcs")
         assert len(file_maps) == 6
 
-<<<<<<< HEAD
-    elif hint == 'ihc':
+    elif template.type == 'ihc':
         assert 2 == sum([x.gs_key.endswith(".tiff") for x in file_maps])
 
-    else:
-        if hint in SUPPORTED_MANIFESTS:
-            assert len(file_maps) == 0
-
-        assert False, f"add {hint} assay specific asserts"
-=======
+
     elif template.type in SUPPORTED_MANIFESTS:
 
         assert len(file_maps) == 0
 
     else:
         assert False, f"add {template.type} assay specific asserts"
->>>>>>> 183d8674
+
 
 
 @pytest.mark.parametrize('xlsx, template', prismify_test_set('cytof'))
@@ -506,7 +493,6 @@
     # assert works
     validator.validate(merged)
 
-<<<<<<< HEAD
 
 def test_prismify_ihc():
 
@@ -532,23 +518,11 @@
     validator.validate(merged)
 
 
-def test_prismify_plasma():
-
-    # create validators
-    validator = load_and_validate_schema("clinical_trial.json", return_validator=True)
-    schema = validator.schema
-
-    # create the example template.
-    hint = 'plasma'
-    temp_path = os.path.join(SCHEMA_DIR, 'templates', 'manifests', f'{hint}_template.json')
-    xlsx_path = os.path.join(TEMPLATE_EXAMPLES_DIR, f"{hint}_template.xlsx")
-=======
 @pytest.mark.parametrize('xlsx, template', prismify_test_set('plasma'))
 def test_prismify_plasma(xlsx, template):
 
     # create validators
     validator = load_and_validate_schema("clinical_trial.json", return_validator=True)
->>>>>>> 183d8674
 
     # parse the spreadsheet and get the file maps
     md_patch, file_maps, errs = prismify(xlsx, template)
@@ -576,14 +550,6 @@
     validator = load_and_validate_schema("clinical_trial.json", return_validator=True)
     schema = validator.schema
 
-<<<<<<< HEAD
-    # create the example template.
-    hint = 'wes'
-    temp_path = os.path.join(SCHEMA_DIR, 'templates', 'metadata', f'{hint}_template.json')
-    xlsx_path = os.path.join(TEMPLATE_EXAMPLES_DIR, f"{hint}_template.xlsx")
-
-=======
->>>>>>> 183d8674
     # parse the spreadsheet and get the file maps
     md_patch, file_maps, errs = prismify(xlsx, template)
     assert len(errs) == 0
@@ -618,14 +584,6 @@
     validator = load_and_validate_schema("clinical_trial.json", return_validator=True)
     schema = validator.schema
 
-<<<<<<< HEAD
-    # create the example template.
-    hint = 'olink'
-    temp_path = os.path.join(SCHEMA_DIR, 'templates', 'metadata', f'{hint}_template.json')
-    xlsx_path = os.path.join(TEMPLATE_EXAMPLES_DIR, f"{hint}_template.xlsx")
-
-=======
->>>>>>> 183d8674
     # parse the spreadsheet and get the file maps
     ct, file_maps, errs = prismify(xlsx, template)
     assert len(errs) == 0
@@ -871,24 +829,16 @@
     # validate the full clinical trial object
     validator.validate(full_ct)
 
-<<<<<<< HEAD
-    if hint == 'wes':
-        assert len(merged_gs_keys) == 3 * 2  # 3 files per entry in xlsx
-        assert set(merged_gs_keys) == set(WES_TEMPLATE_EXAMPLE_GS_URLS.keys())
-
-    elif hint == 'ihc':
+    if template.type == 'ihc':
         assert len(merged_gs_keys) == 2
 
-    elif hint == 'olink':
-        assert len(merged_gs_keys) == 5  # 2 files per entry in xlsx + 1 file in preamble
-=======
-    if template.type == 'wes':
+    elif template.type == 'wes':
         assert len(merged_gs_keys) == 3 * 2 # 3 files per entry in xlsx
         assert set(merged_gs_keys) == set(WES_TEMPLATE_EXAMPLE_GS_URLS.keys())
 
     elif template.type == 'olink':
         assert len(merged_gs_keys) == 5 # 2 files per entry in xlsx + 1 file in preamble
->>>>>>> 183d8674
+
 
     elif template.type in SUPPORTED_MANIFESTS:
         assert len(merged_gs_keys) == 0
@@ -911,14 +861,10 @@
         assert len(full_ct['assays'][template.type]) == 1+len(TEST_PRISM_TRIAL['assays'][template.type]), f"Multiple {template.type}-assays created instead of merging into one"
         assert len(full_ct['assays'][template.type][0]['records']) == 2, "More records than expected"
 
-<<<<<<< HEAD
-    elif hint == 'ihc':
+    elif template.type == 'ihc':
         assert len(full_ct['assays'][hint][0]['records']) == 1, "More records than expected"
 
-    elif hint in SUPPORTED_MANIFESTS:
-=======
     elif template.type in SUPPORTED_MANIFESTS:
->>>>>>> 183d8674
         assert full_ct["assays"] == original_ct["assays"]
 
     elif template.type == 'cytof':
@@ -929,37 +875,27 @@
 
     dd = DeepDiff(full_after_prism, full_ct)
 
-<<<<<<< HEAD
-    if hint == 'wes':
-=======
     if template.type=='wes':
->>>>>>> 183d8674
+
         # 6 files * 7 artifact attributes
         assert len(dd['dictionary_item_added']) == 6*7, "Unexpected CT changes"
 
         # nothing else in diff
         assert list(dd.keys()) == ['dictionary_item_added'], "Unexpected CT changes"
 
-<<<<<<< HEAD
-    elif hint == 'ihc':
+    elif template.type == 'ihc':
         # 2 files * 7 artifact attributes
         assert len(dd['dictionary_item_added']) == 2*7, "Unexpected CT changes"
 
-    elif hint == "olink":
-=======
     elif template.type == "olink":
->>>>>>> 183d8674
+
         assert list(dd.keys()) == ['dictionary_item_added'], "Unexpected CT changes"
 
         # 7 artifact attributes * 5 files (2 per record + 1 study)
         assert len(dd['dictionary_item_added']) == 7*(2*2+1), "Unexpected CT changes"
 
-<<<<<<< HEAD
-    elif hint in SUPPORTED_MANIFESTS:
-=======
+
     elif template.type in SUPPORTED_MANIFESTS:
-        
->>>>>>> 183d8674
         assert len(dd) == 0, "Unexpected CT changes"
 
     elif template.type == 'cytof':
@@ -1097,16 +1033,10 @@
         }
     }, "test_prism_joining_tabs")
 
-<<<<<<< HEAD
-    monkeypatch.setattr("cidc_schemas.prism.SUPPORTED_TEMPLATES", ["test_ship"])
-=======
-
-    
     monkeypatch.setattr("cidc_schemas.prism.SUPPORTED_TEMPLATES", ["test_prism_joining_tabs"])
 
     xlsx, errs = XlTemplateReader.from_excel("workbook")
     assert not errs
->>>>>>> 183d8674
 
     patch, file_maps, errs = prismify(xlsx, template, verb=False)
     assert len(errs) == 0
