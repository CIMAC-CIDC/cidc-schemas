--- conflicted
+++ resolved
@@ -36,12 +36,8 @@
           "combined file": {
             "merge_pointer": "0/study/study_npx",
             "is_artifact" : 1,
-<<<<<<< HEAD
             "gcs_uri_format": "{lead organization study id}/olink/study_npx.xlsx",
-            "type_ref": "assays/components/local_file.json"
-=======
             "type_ref": "assays/components/local_file.json#properties/file_path"
->>>>>>> c99141bc
           },
           "combined file npx manager version": {
             "merge_pointer": "0/study/npx_manager_version",
@@ -57,24 +53,14 @@
             "npx file": {
               "merge_pointer": "0/files/assay_npx",
               "is_artifact" : 1,
-<<<<<<< HEAD
               "gcs_uri_format": "{lead organization study id}/olink/chip_{chip barcode}/assay_npx.xlsx",
-              "type_ref": "assays/components/local_file.json"
-=======
-              "gcs_prefix_format": "{chip_barcode}",
               "type_ref": "assays/components/local_file.json#properties/file_path"
->>>>>>> c99141bc
             },
             "raw ct file": {
               "merge_pointer": "0/files/assay_raw_ct",
               "is_artifact" : 1,
-<<<<<<< HEAD
               "gcs_uri_format": "{lead organization study id}/olink/chip_{chip barcode}/assay_raw_ct.xlsx",
-              "type_ref": "assays/components/local_file.json"
-=======
-              "gcs_prefix_format": "{chip_barcode}",
               "type_ref": "assays/components/local_file.json#properties/file_path"
->>>>>>> c99141bc
             },
             "run date": {
               "merge_pointer": "0/run_date",
