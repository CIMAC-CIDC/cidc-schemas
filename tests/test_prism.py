--- conflicted
+++ resolved
@@ -52,16 +52,9 @@
         PROTOCOL_ID_FIELD_NAME: "test_prism_trial_id",
         "participants": [
             {
-<<<<<<< HEAD
-
                 "cimac_participant_id": "CTTTPP1",
                 "participant_id": "TTTPP103",
                 "cohort_name": "Arm_Z",
-=======
-                "cimac_participant_id": "CM-TEST-PAR1",
-                "participant_id": "TEST-PAR1-03",
-                "cohort_name": "Arm_A",
->>>>>>> 5cd8de1e
                 "samples": [
                     {
                         "aliquots": [
@@ -106,13 +99,8 @@
                         "type_of_primary_container": "Other",
                     }
                 ],
-<<<<<<< HEAD
                 "cimac_participant_id": "CTTTPP2",
                 "participant_id": "TTTPP203",
-=======
-                "cimac_participant_id": "CM-TEST-PAR2",
-                "participant_id": "TEST-PAR2-03",
->>>>>>> 5cd8de1e
                 "cohort_name": "Arm_Z"
             }
         ],
@@ -1111,14 +1099,12 @@
     samples = parse_npx(f)
 
     assert samples["number_of_samples"] == 9
-<<<<<<< HEAD
+
 
     assert set(samples["samples"]) == {'CTTTP01A1.00', 'CTTTP02A1.00', 'CTTTP03A1.00', 'CTTTP04A1.00',
                                        'CTTTP05A1.00', 'CTTTP06A1.00', 'CTTTP07A1.00', 'CTTTP08A1.00',
                                        'CTTTP09A1.00'}
-=======
-    assert set(samples["samples"]) == {'CM-TEST-PA01-A1', 'CM-TEST-PA02-A1', 'CM-TEST-PA03-A1', 'CM-TEST-PA04-A1', 'CM-TEST-PA05-A1', 'CM-TEST-PA06-A1', 'CM-TEST-PA07-A1', 'CM-TEST-PA08-A1', 'CM-TEST-PA09-A1'}
->>>>>>> 5cd8de1e
+
 
 def test_throw_on_collision():
     """Test the custom ThrowOnCollision merge strategy"""
@@ -1157,9 +1143,5 @@
     # Some identical and some different values - no error, proper merge
     base['l'].append({'cimac_id': 'c2', 'a': 2})
     head = {'l': [base['l'][0], {'cimac_id': 'c3', 'a': 3}]}
-<<<<<<< HEAD
+
     assert merger.merge(base, head) == {'l': [*base['l'], head['l'][-1]]}
-=======
-    assert merger.merge(base, head) == {'l': [*base['l'], head['l'][-1]]}
-    
->>>>>>> 5cd8de1e
