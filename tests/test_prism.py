--- conflicted
+++ resolved
@@ -423,12 +423,9 @@
         # 1 trial id
         assert 1 == len(set([x.gs_key.split("/")[0] for x in file_maps]))
         # 2 samples
-<<<<<<< HEAD
+
         assert ['CTTTPP111.00', 'CTTTPP121.00'] == list(sorted(set([x.gs_key.split("/")[1] for x in file_maps])))
-        
-=======
-        assert ['CM-TEST-PAR1-11', 'CM-TEST-PAR1-21'] == list(sorted(set([x.gs_key.split("/")[1] for x in file_maps])))
->>>>>>> 2a9a04d9
+
 
     elif template.type == 'olink':
 
