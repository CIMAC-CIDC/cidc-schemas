
<!DOCTYPE html>
<html>
  <head>
    <title>CIDC Schemas</title>
    <meta name="viewport" content="width=device-width, initial-scale=1.0">
    <link rel="stylesheet" href="https://stackpath.bootstrapcdn.com/bootstrap/4.3.1/css/bootstrap.min.css" integrity="sha384-ggOyR0iXCbMQv3Xipma34MD+dH/1fQ784/j6cY/iJTQUOhcWr7x9JvoRxT2MZw1T" crossorigin="anonymous">
    <style>
      .bd-placeholder-img {
        font-size: 1.125rem;
        text-anchor: middle;
        -webkit-user-select: none;
        -moz-user-select: none;
        -ms-user-select: none;
        user-select: none;
      }

      @media (min-width: 768px) {
        .bd-placeholder-img-lg {
          font-size: 3.5rem;
        }
      }
    </style>
  </head>
  <body>
    <main role="main">
      

  
    <div class="container">
        <p>
            <a href="index.html">CIDC Data Model</a>
        </p>
        <h1>Shipping manifest for H&E slides</h1>
        <p>
            <b>Description:</b>  Shipping / receiving manifest for transferring H&E slides.

        </p>
        
    </div>

  <div class="container">
    
      <h3>Worksheet - Tissue</h3>
  
    <h4>Preamble Rows</h4>
    
    
        
    

    <table class="table table-striped">
        <thead>
        <tr>
            <th>Property</th>
            <th>Description</th>
            <th>Data Type</th>
        </tr>
        </thead>
        
            
        
            
        
            
        
            
        
            
        
            
        
            
        
            
        
            
        
            
        
            
        
            
        
            
        
            
        
            
        
            
        
            
        
            
        
        
            
                <tr>
    <td>
        
            <span id="lead organization study id">
                lead organization study id
            </span>
            
        
    </td>
    <td width=55%>
        
            
        
    </td>
    <td>
        
            <a href="clinical_trial.html#lead_organization_study_id">clinical_trial#lead_organization_study_id</a>
        
    </td>
</tr>
            
        
            
                <tr>
    <td>
        
            <span id="manifest id">
                manifest id
            </span>
            
        
    </td>
    <td width=55%>
        
            
        
    </td>
    <td>
        
            <a href="shipping_core.html#manifest_id">shipping_core#manifest_id</a>
        
    </td>
</tr>
            
        
            
                <tr>
    <td>
        
            <span id="request">
                request
            </span>
            
        
    </td>
    <td width=55%>
        
            
        
    </td>
    <td>
        
            <a href="shipping_core.html#request">shipping_core#request</a>
        
    </td>
</tr>
            
        
            
                <tr>
    <td>
        
            <span id="assay priority">
                assay priority
            </span>
            
        
    </td>
    <td width=55%>
        
            
        
    </td>
    <td>
        
            <a href="shipping_core.html#assay_priority">shipping_core#assay_priority</a>
        
    </td>
</tr>
            
        
            
                <tr>
    <td>
        
            <span id="assay type">
                assay type
            </span>
            
        
    </td>
    <td width=55%>
        
            
        
    </td>
    <td>
        
            <a href="shipping_core.html#assay_type">shipping_core#assay_type</a>
        
    </td>
</tr>
            
        
            
                <tr>
    <td>
        
            <span id="batch number">
                batch number
            </span>
            
        
    </td>
    <td width=55%>
        
            
        
    </td>
    <td>
        
            <a href="shipping_core.html#batch_number">shipping_core#batch_number</a>
        
    </td>
</tr>
            
        
            
                <tr>
    <td>
        
            <span id="box number">
                box number
            </span>
            
        
    </td>
    <td width=55%>
        
            
        
    </td>
    <td>
        
            <a href="shipping_core.html#box_number">shipping_core#box_number</a>
        
    </td>
</tr>
            
        
            
                <tr>
    <td>
        
            <span id="assay run number">
                assay run number
            </span>
            
        
    </td>
    <td width=55%>
        
            
        
    </td>
    <td>
        
            <a href="shipping_core.html#assay_run_number">shipping_core#assay_run_number</a>
        
    </td>
</tr>
            
        
            
                <tr>
    <td>
        
            <span id="courier">
                courier
            </span>
            
        
    </td>
    <td width=55%>
        
            
        
    </td>
    <td>
        
            <a href="shipping_core.html#courier">shipping_core#courier</a>
        
    </td>
</tr>
            
        
            
                <tr>
    <td>
        
            <span id="tracking number">
                tracking number
            </span>
            
        
    </td>
    <td width=55%>
        
            
        
    </td>
    <td>
        
            <a href="shipping_core.html#tracking_number">shipping_core#tracking_number</a>
        
    </td>
</tr>
            
        
            
                <tr>
    <td>
        
            <span id="account number">
                account number
            </span>
            
        
    </td>
    <td width=55%>
        
            
        
    </td>
    <td>
        
            <a href="shipping_core.html#account_number">shipping_core#account_number</a>
        
    </td>
</tr>
            
        
            
                <tr>
    <td>
        
            <span id="shipping condition">
                shipping condition
            </span>
            
        
    </td>
    <td width=55%>
        
            
        
    </td>
    <td>
        
            <a href="shipping_core.html#shipping_condition">shipping_core#shipping_condition</a>
        
    </td>
</tr>
            
        
            
                <tr>
    <td>
        
            <span id="date shipped">
                date shipped
            </span>
            
        
    </td>
    <td width=55%>
        
            
        
    </td>
    <td>
        
            <a href="shipping_core.html#date_shipped">shipping_core#date_shipped</a>
        
    </td>
</tr>
            
        
            
                <tr>
    <td>
        
            <span id="num of samples shipped">
                num of samples shipped
            </span>
            
        
    </td>
    <td width=55%>
        
            
        
    </td>
    <td>
        
            <a href="shipping_core.html#num_of_samples_shipped">shipping_core#num_of_samples_shipped</a>
        
    </td>
</tr>
            
        
            
                <tr>
    <td>
        
            <span id="num of samples good">
                num of samples good
            </span>
            
        
    </td>
    <td width=55%>
        
            
        
    </td>
    <td>
        
            <a href="shipping_core.html#num_of_samples_good">shipping_core#num_of_samples_good</a>
        
    </td>
</tr>
            
        
            
                <tr>
    <td>
        
            <span id="num of path report">
                num of path report
            </span>
            
        
    </td>
    <td width=55%>
        
            
        
    </td>
    <td>
        
            <a href="shipping_core.html#num_of_path_report">shipping_core#num_of_path_report</a>
        
    </td>
</tr>
            
        
            
                <tr>
    <td>
        
            <span id="ship from">
                ship from
            </span>
            
        
    </td>
    <td width=55%>
        
            
        
    </td>
    <td>
        
            <a href="shipping_core.html#ship_from">shipping_core#ship_from</a>
        
    </td>
</tr>
            
        
            
                <tr>
    <td>
        
            <span id="ship to">
                ship to
            </span>
            
        
    </td>
    <td width=55%>
        
            
        
    </td>
    <td>
        
            <a href="shipping_core.html#ship_to">shipping_core#ship_to</a>
        
    </td>
</tr>
            
        
    </table>
  
  
    <h4>Data Columns</h4>
    
      <h5 class="text-muted">Filled by Biorepository</h4>
      
    
        
    

    <table class="table table-striped">
        <thead>
        <tr>
            <th>Property</th>
            <th>Description</th>
            <th>Data Type</th>
        </tr>
        </thead>
        
            
        
            
        
            
        
            
        
            
        
            
        
            
        
            
        
            
        
            
        
            
        
            
        
            
        
            
        
            
        
        
            
                <tr>
    <td>
        
            <span id="lead organization study id">
                lead organization study id
            </span>
            
        
    </td>
    <td width=55%>
        
            
        
    </td>
    <td>
        
            <a href="clinical_trial.html#lead_organization_study_id">clinical_trial#lead_organization_study_id</a>
        
    </td>
</tr>
            
        
            
                <tr>
    <td>
        
            <span id="trial participant id">
                trial participant id
            </span>
            
        
    </td>
    <td width=55%>
        
            
        
    </td>
    <td>
        
            <a href="participant.html#trial_participant_id">participant#trial_participant_id</a>
        
    </td>
</tr>
            
        
            
                <tr>
    <td>
        
            <span id="cimac participant id">
                cimac participant id
            </span>
            
        
    </td>
    <td width=55%>
        
            
        
    </td>
    <td>
        
            <a href="participant.html#cimac_participant_id">participant#cimac_participant_id</a>
        
    </td>
</tr>
            
        
            
                <tr>
    <td>
        
            <span id="cohort id">
                cohort id
            </span>
            
        
    </td>
    <td width=55%>
        
            
        
    </td>
    <td>
        
            <a href="participant.html#cohort_id">participant#cohort_id</a>
        
    </td>
</tr>
            
        
            
                <tr>
    <td>
        
            <span id="arm id">
                arm id
            </span>
            
        
    </td>
    <td width=55%>
        
            
        
    </td>
    <td>
        
            <a href="participant.html#arm_id">participant#arm_id</a>
        
    </td>
</tr>
            
        
            
                <tr>
    <td>
        
            <span id="site sample id">
                site sample id
            </span>
            
        
    </td>
    <td width=55%>
        
            
        
    </td>
    <td>
        
            <a href="sample.html#site_sample_id">sample#site_sample_id</a>
        
    </td>
</tr>
            
        
            
                <tr>
    <td>
        
            <span id="cimac sample id">
                cimac sample id
            </span>
            
        
    </td>
    <td width=55%>
        
            
        
    </td>
    <td>
        
            <a href="sample.html#cimac_sample_id">sample#cimac_sample_id</a>
        
    </td>
</tr>
            
        
            
                <tr>
    <td>
        
            <span id="time point">
                time point
            </span>
            
        
    </td>
    <td width=55%>
        
            
        
    </td>
    <td>
        
            <a href="sample.html#time_point">sample#time_point</a>
        
    </td>
</tr>
            
        
            
                <tr>
    <td>
        
            <span id="sample location">
                sample location
            </span>
            
        
    </td>
    <td width=55%>
        
            
        
    </td>
    <td>
        
            <a href="sample.html#sample_location">sample#sample_location</a>
        
    </td>
</tr>
            
        
            
                <tr>
    <td>
        
            <span id="tissue type submitted">
                tissue type submitted
            </span>
            
        
    </td>
    <td width=55%>
        
            
        
    </td>
    <td>
        
            <a href="sample.html#tissue_type_submitted">sample#tissue_type_submitted</a>
        
    </td>
</tr>
            
        
            
                <tr>
    <td>
        
            <span id="specimen type">
                specimen type
            </span>
            
        
    </td>
    <td width=55%>
        
            
        
    </td>
    <td>
        
            <a href="sample.html#specimen_type">sample#specimen_type</a>
        
    </td>
</tr>
            
        
            
                <tr>
    <td>
        
            <span id="specimen format">
                specimen format
            </span>
            
        
    </td>
    <td width=55%>
        
            
        
    </td>
    <td>
        
            <a href="sample.html#specimen_format">sample#specimen_format</a>
        
    </td>
</tr>
            
        
            
                <tr>
    <td>
        
            <span id="specimen analyte">
                specimen analyte
            </span>
            
        
    </td>
    <td width=55%>
        
            
        
    </td>
    <td>
        
            <a href="sample.html#specimen_analyte">sample#specimen_analyte</a>
        
    </td>
</tr>
            
        
            
                <tr>
    <td>
        
            <span id="quantity">
                quantity
            </span>
            
        
    </td>
    <td width=55%>
        
            
        
    </td>
    <td>
        
            <a href="aliquot.html#quantity">aliquot#quantity</a>
        
    </td>
</tr>
            
        
            
                <tr>
    <td>
        
            <span id="units">
                units
            </span>
            
        
    </td>
    <td width=55%>
        
            
        
    </td>
    <td>
        
            <a href="aliquot.html#units">aliquot#units</a>
        
    </td>
</tr>
            
        
    </table>
    
      <h5 class="text-muted">Filled by CIMAC Lab</h4>
      
<<<<<<< HEAD
    
=======
>>>>>>> a3d794a1
        
    

    <table class="table table-striped">
        <thead>
        <tr>
            <th>Property</th>
            <th>Description</th>
            <th>Data Type</th>
        </tr>
        </thead>
        
<<<<<<< HEAD
            
        
            
        
            
        
            
        
            
        
            
        
            
        
            
        
        
            
                <tr>
    <td>
        
            <span id="cimac aliquot id">
                cimac aliquot id
            </span>
            
        
    </td>
    <td width=55%>
        
            
        
    </td>
    <td>
        
            <a href="aliquot.html#cimac_aliquot_id">aliquot#cimac_aliquot_id</a>
        
    </td>
</tr>
            
        
            
                <tr>
    <td>
        
            <span id="lymphocyte influx">
                lymphocyte influx
            </span>
            
        
    </td>
    <td width=55%>
        
            
        
    </td>
    <td>
        
            <a href="aliquot.html#lymphocyte_influx">aliquot#lymphocyte_influx</a>
        
    </td>
</tr>
            
        
            
                <tr>
    <td>
        
            <span id="viable stroma percent area">
                viable stroma percent area
            </span>
            
        
    </td>
    <td width=55%>
        
            
        
    </td>
    <td>
        
            <a href="aliquot.html#viable_stroma_percent_area">aliquot#viable_stroma_percent_area</a>
        
    </td>
</tr>
            
        
            
                <tr>
    <td>
        
            <span id="viable tumor percent area">
                viable tumor percent area
            </span>
            
        
    </td>
    <td width=55%>
        
            
        
    </td>
    <td>
        
            <a href="aliquot.html#viable_tumor_percent_area">aliquot#viable_tumor_percent_area</a>
        
    </td>
</tr>
            
        
            
                <tr>
    <td>
        
            <span id="necrosis percent area">
                necrosis percent area
            </span>
            
        
    </td>
    <td width=55%>
        
            
        
    </td>
    <td>
        
            <a href="aliquot.html#necrosis_percent_area">aliquot#necrosis_percent_area</a>
        
    </td>
</tr>
            
        
            
                <tr>
    <td>
        
            <span id="fibrosis percent area">
                fibrosis percent area
            </span>
            
        
    </td>
    <td width=55%>
        
            
        
    </td>
    <td>
        
            <a href="aliquot.html#fibrosis_percent_area">aliquot#fibrosis_percent_area</a>
        
    </td>
</tr>
            
        
            
                <tr>
    <td>
        
            <span id="sample quality status">
                sample quality status
            </span>
            
        
    </td>
    <td width=55%>
        
            
        
    </td>
    <td>
        
            <a href="aliquot.html#aliquot_quality_status">aliquot#aliquot_quality_status</a>
        
    </td>
</tr>
            
        
            
                <tr>
    <td>
        
            <span id="sample replacement">
                sample replacement
            </span>
            
        
    </td>
    <td width=55%>
        
            
        
    </td>
    <td>
        
            <a href="aliquot.html#aliquot_replacement">aliquot#aliquot_replacement</a>
        
    </td>
</tr>
            
=======
            <tr>
                <td><a name="cimac aliquot id"></a>cimac aliquot id</td>
                <td width=25%>
                    
                </td>
                <td>
                    
                        <a href="aliquot.html#cimac_aliquot_id">aliquot#cimac_aliquot_id</a>
                    
                </td>
                <td>
                    
                        optional
                    
                </td>
            </tr>
        
            <tr>
                <td><a name="lymphocyte influx"></a>lymphocyte influx</td>
                <td width=25%>
                    
                </td>
                <td>
                    
                        <a href="aliquot.html#lymphocyte_influx">aliquot#lymphocyte_influx</a>
                    
                </td>
                <td>
                    
                        optional
                    
                </td>
            </tr>
        
            <tr>
                <td><a name="viable stroma percent area"></a>viable stroma percent area</td>
                <td width=25%>
                    
                </td>
                <td>
                    
                        <a href="aliquot.html#viable_stroma_percent_area">aliquot#viable_stroma_percent_area</a>
                    
                </td>
                <td>
                    
                        optional
                    
                </td>
            </tr>
        
            <tr>
                <td><a name="viable tumor percent area"></a>viable tumor percent area</td>
                <td width=25%>
                    
                </td>
                <td>
                    
                        <a href="aliquot.html#viable_tumor_percent_area">aliquot#viable_tumor_percent_area</a>
                    
                </td>
                <td>
                    
                        optional
                    
                </td>
            </tr>
        
            <tr>
                <td><a name="necrosis percent area"></a>necrosis percent area</td>
                <td width=25%>
                    
                </td>
                <td>
                    
                        <a href="aliquot.html#necrosis_percent_area">aliquot#necrosis_percent_area</a>
                    
                </td>
                <td>
                    
                        optional
                    
                </td>
            </tr>
        
            <tr>
                <td><a name="fibrosis percent area"></a>fibrosis percent area</td>
                <td width=25%>
                    
                </td>
                <td>
                    
                        <a href="aliquot.html#fibrosis_percent_area">aliquot#fibrosis_percent_area</a>
                    
                </td>
                <td>
                    
                        optional
                    
                </td>
            </tr>
        
            <tr>
                <td><a name="sample quality status"></a>sample quality status</td>
                <td width=25%>
                    
                </td>
                <td>
                    
                        <a href="aliquot.html#sample_quality_status">aliquot#sample_quality_status</a>
                    
                </td>
                <td>
                    
                        optional
                    
                </td>
            </tr>
        
            <tr>
                <td><a name="sample replacement"></a>sample replacement</td>
                <td width=25%>
                    
                </td>
                <td>
                    
                        <a href="aliquot.html#sample_replacement">aliquot#sample_replacement</a>
                    
                </td>
                <td>
                    
                        optional
                    
                </td>
            </tr>
>>>>>>> a3d794a1
        
    </table>
    
  
    
    
    
  </div>

    </main>
    <script src="https://code.jquery.com/jquery-3.3.1.slim.min.js" integrity="sha384-q8i/X+965DzO0rT7abK41JStQIAqVgRVzpbzo5smXKp4YfRvH+8abtTE1Pi6jizo" crossorigin="anonymous"></script>
    <script src="https://cdnjs.cloudflare.com/ajax/libs/popper.js/1.14.7/umd/popper.min.js" integrity="sha384-UO2eT0CpHqdSJQ6hJty5KVphtPhzWj9WO1clHTMGa3JDZwrnQq4sF86dIHNDz0W1" crossorigin="anonymous"></script>
    <script src="https://stackpath.bootstrapcdn.com/bootstrap/4.3.1/js/bootstrap.min.js" integrity="sha384-JjSmVgyd0p3pXB1rRibZUAYoIIy6OrQ6VrjIEaFf/nJGzIxFDsf4x0xIM+B07jRM" crossorigin="anonymous"></script>
  </body>
</html>
    <|MERGE_RESOLUTION|>--- conflicted
+++ resolved
@@ -909,10 +909,7 @@
     
       <h5 class="text-muted">Filled by CIMAC Lab</h4>
       
-<<<<<<< HEAD
-    
-=======
->>>>>>> a3d794a1
+    
         
     
 
@@ -925,7 +922,6 @@
         </tr>
         </thead>
         
-<<<<<<< HEAD
             
         
             
@@ -1098,7 +1094,7 @@
     </td>
     <td>
         
-            <a href="aliquot.html#aliquot_quality_status">aliquot#aliquot_quality_status</a>
+            <a href="aliquot.html#sample_quality_status">aliquot#sample_quality_status</a>
         
     </td>
 </tr>
@@ -1121,148 +1117,11 @@
     </td>
     <td>
         
-            <a href="aliquot.html#aliquot_replacement">aliquot#aliquot_replacement</a>
-        
-    </td>
-</tr>
-            
-=======
-            <tr>
-                <td><a name="cimac aliquot id"></a>cimac aliquot id</td>
-                <td width=25%>
-                    
-                </td>
-                <td>
-                    
-                        <a href="aliquot.html#cimac_aliquot_id">aliquot#cimac_aliquot_id</a>
-                    
-                </td>
-                <td>
-                    
-                        optional
-                    
-                </td>
-            </tr>
-        
-            <tr>
-                <td><a name="lymphocyte influx"></a>lymphocyte influx</td>
-                <td width=25%>
-                    
-                </td>
-                <td>
-                    
-                        <a href="aliquot.html#lymphocyte_influx">aliquot#lymphocyte_influx</a>
-                    
-                </td>
-                <td>
-                    
-                        optional
-                    
-                </td>
-            </tr>
-        
-            <tr>
-                <td><a name="viable stroma percent area"></a>viable stroma percent area</td>
-                <td width=25%>
-                    
-                </td>
-                <td>
-                    
-                        <a href="aliquot.html#viable_stroma_percent_area">aliquot#viable_stroma_percent_area</a>
-                    
-                </td>
-                <td>
-                    
-                        optional
-                    
-                </td>
-            </tr>
-        
-            <tr>
-                <td><a name="viable tumor percent area"></a>viable tumor percent area</td>
-                <td width=25%>
-                    
-                </td>
-                <td>
-                    
-                        <a href="aliquot.html#viable_tumor_percent_area">aliquot#viable_tumor_percent_area</a>
-                    
-                </td>
-                <td>
-                    
-                        optional
-                    
-                </td>
-            </tr>
-        
-            <tr>
-                <td><a name="necrosis percent area"></a>necrosis percent area</td>
-                <td width=25%>
-                    
-                </td>
-                <td>
-                    
-                        <a href="aliquot.html#necrosis_percent_area">aliquot#necrosis_percent_area</a>
-                    
-                </td>
-                <td>
-                    
-                        optional
-                    
-                </td>
-            </tr>
-        
-            <tr>
-                <td><a name="fibrosis percent area"></a>fibrosis percent area</td>
-                <td width=25%>
-                    
-                </td>
-                <td>
-                    
-                        <a href="aliquot.html#fibrosis_percent_area">aliquot#fibrosis_percent_area</a>
-                    
-                </td>
-                <td>
-                    
-                        optional
-                    
-                </td>
-            </tr>
-        
-            <tr>
-                <td><a name="sample quality status"></a>sample quality status</td>
-                <td width=25%>
-                    
-                </td>
-                <td>
-                    
-                        <a href="aliquot.html#sample_quality_status">aliquot#sample_quality_status</a>
-                    
-                </td>
-                <td>
-                    
-                        optional
-                    
-                </td>
-            </tr>
-        
-            <tr>
-                <td><a name="sample replacement"></a>sample replacement</td>
-                <td width=25%>
-                    
-                </td>
-                <td>
-                    
-                        <a href="aliquot.html#sample_replacement">aliquot#sample_replacement</a>
-                    
-                </td>
-                <td>
-                    
-                        optional
-                    
-                </td>
-            </tr>
->>>>>>> a3d794a1
+            <a href="aliquot.html#sample_replacement">aliquot#sample_replacement</a>
+        
+    </td>
+</tr>
+            
         
     </table>
     
