--- conflicted
+++ resolved
@@ -9,14 +9,7 @@
 TEMPLATES_DIR = os.path.join(DOCS_DIR, 'templates')
 HTML_DIR = os.path.join(DOCS_DIR, "docs")
 
-<<<<<<< HEAD
-=======
-# Empty contents of docs/docs directory to prevent old html renders from showing up
-for filename in os.listdir(HTML_DIR):
-    os.unlink(HTML_DIR+"/"+filename)
 
-
->>>>>>> a3d794a1
 def load_schemas() -> dict:
     """
     Load all JSON schemas into a dictionary keyed on the
@@ -57,6 +50,11 @@
     """
     Generate documentation based on the schemas found in `SCHEMA_DIR`.
     """
+
+    # Empty contents of docs/docs directory to prevent old html renders from showing up
+    for filename in os.listdir(HTML_DIR):
+        os.unlink(HTML_DIR + "/" + filename)
+
 
     templateLoader = jinja2.FileSystemLoader(TEMPLATES_DIR)
     templateEnv = jinja2.Environment(loader=templateLoader)
