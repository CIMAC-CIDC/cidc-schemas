--- conflicted
+++ resolved
@@ -43,18 +43,6 @@
     
     
         
-            
-                
-                    
-                
-                
-            
-                
-                    
-                
-                
-            
-        
         
             
         
@@ -73,33 +61,36 @@
                 <tr>
     <td>
         
+            <span id="cytof_antibodies">
+                cytof_antibodies
+            </span>
+            
+                <br><sup><mark>required</mark></sup>
+            
+        
     </td>
     <td width=55%>
         
-            Inherits all properties from schema:
+            
         
     </td>
     <td>
         
-            <a href="assays.components.cytof_platform.html">assays.components.cytof_platform</a>
-        
-    </td>
-</tr>
-            
-        
-            
-                <tr>
-    <td>
-        
-    </td>
-    <td width=55%>
-        
-            Inherits all properties from schema:
-        
-    </td>
-    <td>
-        
-            <a href="assays.components.cytof_panel.html">assays.components.cytof_panel</a>
+            &lt; 
+                array 
+    
+    
+    
+            &gt;
+            <ul>
+                
+            </ul>
+             
+                
+                    <a href="assays.components.cytof.cytof_antibody.html">assays.components.cytof.cytof_antibody</a>
+                
+            
+            
         
     </td>
 </tr>
@@ -149,8 +140,6 @@
         
             
         
-            
-        
     </table>
 
     
@@ -161,116 +150,110 @@
   	<pre><code>{
     "$id": "cytof",
     "$schema": "http://json-schema.org/draft-07/schema#",
-    "allOf": [
-        {
-            "$schema": "http://json-schema.org/draft-07/schema#",
-            "description": "Basic information about the instrumentation used in a CyTOF experiment.",
-            "id": "cytof_platform",
-            "properties": {
-                "instrument": {
-                    "description": "CyTOF instrument used for experiment.",
-                    "type": "string"
-                }
-            },
-            "required": [
-                "instrument"
-            ],
-            "title": "CYTOF Platform"
-        },
-        {
-            "$schema": "http://json-schema.org/draft-07/schema#",
-            "description": "Base information about the acquisition and analysis of a CyTOF data.",
-            "id": "cytof_panel",
-            "properties": {
-                "cytof_antibodies": {
-                    "items": {
-                        "$id": "cytof_antibody",
+    "description": "Base information about the acquisition and analysis CyTOF data.",
+    "mergeStrategy": "objectMerge",
+    "properties": {
+        "cytof_antibodies": {
+            "items": {
+                "$id": "cytof_antibody",
+                "$schema": "http://json-schema.org/draft-07/schema#",
+                "allOf": [
+                    {
                         "$schema": "http://json-schema.org/draft-07/schema#",
-                        "allOf": [
-                            {
-                                "$schema": "http://json-schema.org/draft-07/schema#",
-                                "description": "Common information about an antibody used in a number of immune-oncology assays.",
-                                "id": "antibody",
-                                "properties": {
-                                    "antibody": {
-                                        "description": "Antibody type collected for this study.",
-                                        "type": "string"
-                                    },
-                                    "cat_num": {
-                                        "description": "Antibody registry catalog number assigned to antibody sample.",
-                                        "type": "string"
-                                    },
-                                    "clone": {
-                                        "description": "Resulting type of antibody clone from primary antibody sample.",
-                                        "type": "string"
-                                    },
-                                    "company": {
-                                        "description": "Company from which antibody sample was derived.",
-                                        "type": "string"
-                                    },
-                                    "lot_num": {
-                                        "description": "Identification number assigned to the particular quantity or lot of material from manufacturer.",
-                                        "type": "string"
-                                    },
-                                    "staining_order": {
-                                        "description": "Order in which samples were stained for procedure.",
-                                        "type": "number"
-                                    }
-                                },
-                                "required": [
-                                    "antibody"
-                                ],
-                                "title": "Antibody"
-                            }
-                        ],
-                        "description": "Data specific to antibody preparation on the CyTOF assay.",
+                        "description": "Common information about an antibody used in a number of immune-oncology assays.",
+                        "id": "antibody",
                         "properties": {
-                            "dilution": {
-                                "description": "Concentration ratio of dilution buffer for primary antibody.",
+                            "antibody": {
+                                "description": "Antibody type collected for this study.",
                                 "type": "string"
                             },
-                            "isotope": {
-                                "description": "Antibody isotype used to help differentiate antibody signals.",
+                            "cat_num": {
+                                "description": "Antibody registry catalog number assigned to antibody sample.",
                                 "type": "string"
                             },
-                            "stain_type": {
-                                "description": "Type of staining method used for antibody.",
-                                "enum": [
-                                    "Surface Stain",
-                                    "Intracellular"
-                                ],
+                            "clone": {
+                                "description": "Resulting type of antibody clone from primary antibody sample.",
                                 "type": "string"
+                            },
+                            "company": {
+                                "description": "Company from which antibody sample was derived.",
+                                "type": "string"
+                            },
+                            "lot_num": {
+                                "description": "Identification number assigned to the particular quantity or lot of material from manufacturer.",
+                                "type": "string"
+                            },
+                            "staining_order": {
+                                "description": "Order in which samples were stained for procedure.",
+                                "type": "number"
                             }
                         },
                         "required": [
-                            "isotope"
+                            "antibody"
                         ],
-                        "title": "CyTOF Conjugated Antibody"
-                    },
-                    "type": "array"
+                        "title": "Antibody"
+                    }
+                ],
+                "description": "Data specific to antibody preparation on the CyTOF assay.",
+                "mergeOptions": {
+                    "idRef": "antibody"
                 },
-                "panel_name": {
-                    "description": "Standardized CyTOF panel name used for antibody sample development.",
-                    "type": "string"
-                }
+                "mergeStrategy": "arrayMergeById",
+                "properties": {
+                    "dilution": {
+                        "description": "Concentration ratio of dilution buffer for primary antibody.",
+                        "type": "string"
+                    },
+                    "isotope": {
+                        "description": "Antibody isotype used to help differentiate antibody signals.",
+                        "type": "string"
+                    },
+                    "stain_type": {
+                        "description": "Type of staining method used for antibody.",
+                        "enum": [
+                            "Surface Stain",
+                            "Intracellular"
+                        ],
+                        "type": "string"
+                    },
+                    "usage": {
+                        "description": "How this antibody should be used in automatic analysis",
+                        "enum": [
+                            "Ignored",
+                            "Used",
+                            "Analysis Only"
+                        ],
+                        "type": "string"
+                    }
+                },
+                "required": [
+                    "isotope",
+                    "dilution",
+                    "stain_type",
+                    "usage"
+                ],
+                "title": "CyTOF Conjugated Antibody"
             },
-            "required": [
-                "panel_name",
-                "cytof_antibodies"
-            ],
-            "title": "CyTOF Panel"
-        }
-    ],
-    "description": "Base information about the acquisition and analysis CyTOF data.",
-    "properties": {
+            "mergeStrategy": "append",
+            "type": "array"
+        },
         "records": {
             "items": {
                 "$id": "cytof_entry",
                 "$schema": "http://json-schema.org/draft-07/schema#",
                 "description": "A single data record from CyTOF assay batch",
+                "mergeStrategy": "objectMerge",
                 "properties": {
+                    "acquisition_buffer": {
+                        "description": "Cell staining buffer used for antibody and cell dilution.",
+                        "type": "string"
+                    },
+                    "average_event_per_second": {
+                        "description": "Analysis rate of CyTOF expressions per second.",
+                        "type": "number"
+                    },
                     "batch_id": {
-                        "description": "Identification number for CyTOF assay batch.",
+                        "description": "CyTOF batch identification number.",
                         "type": "string"
                     },
                     "beads_removed": {
@@ -281,8 +264,27 @@
                         ],
                         "type": "string"
                     },
+                    "cimac_aliquot_id": {
+                        "$comment": "Id of an aliquot within this clinical trial, that this assay record is based upon.",
+                        "description": "Aliquot identifier assigned by the CIMAC-CIDC Network. Example: CIMAC-12453.",
+                        "type": "string"
+                    },
+                    "cimac_participant_id": {
+                        "$comment": "Id of an participant within this clinical trial, that this assay record is based upon.",
+                        "description": "Participant identifier assigned by the CIMAC-CIDC Network. Example: CIMAC-1234.",
+                        "type": "string"
+                    },
+                    "cimac_sample_id": {
+                        "$comment": "Id of an sample within this clinical trial, that this assay record is based upon.",
+                        "description": "Specimen identifier assigned by the CIMAC-CIDC Network. Example: CIMAC-12453.",
+                        "type": "string"
+                    },
                     "concatenation_version": {
                         "description": "Concatenation of FCS files into a single FCS version number.",
+                        "type": "string"
+                    },
+                    "date_of_acquisition": {
+                        "description": "Date of CyTOF batch acquisition.",
                         "type": "string"
                     },
                     "debarcoding_key": {
@@ -364,11 +366,7 @@
                                             },
                                             "file_name": {
                                                 "$comment": "This supposedly get generated from 'gcs_uri_format' field in template schema def.",
-<<<<<<< HEAD
                                                 "description": "The name of the file with extension.",
-=======
-                                                "description": "The name of the file with extension",
->>>>>>> 75233e8e
                                                 "type": "string"
                                             },
                                             "file_size_bytes": {
@@ -419,147 +417,164 @@
                                     }
                                 ],
                                 "description": "Information about binary files.",
+                                "mergeStrategy": "objectMerge",
                                 "title": "Binary Artifact",
                                 "type": "object"
                             },
                             "source_fcs": {
-                                "$id": "binary_artifact",
-                                "$schema": "http://json-schema.org/draft-07/schema#",
-                                "allOf": [
-                                    {
-                                        "$id": "artifact_core",
-                                        "$schema": "http://json-schema.org/draft-07/schema#",
-                                        "anyOf": [
-                                            {
-                                                "required": [
-                                                    "file_name",
-                                                    "object_url",
-                                                    "uploaded_timestamp",
-                                                    "file_size_bytes",
-                                                    "md5_hash",
-                                                    "artifact_category",
-                                                    "data_format"
-                                                ]
-                                            },
-                                            {
-                                                "required": [
-                                                    "upload_placeholder"
-                                                ]
-                                            }
-                                        ],
-                                        "description": "Any file artifact associated with a clinical trial.",
-                                        "properties": {
-                                            "artifact_category": {
-                                                "description": "Artifact category.",
-                                                "enum": [
-                                                    "Assay Artifact from CIMAC",
-                                                    "Pipeline Artifact",
-                                                    "Manifest File"
-                                                ],
-                                                "type": "string"
-                                            },
-                                            "artifact_creator": {
-                                                "description": "The name of the center that created this artifact.",
-                                                "enum": [
-                                                    "DFCI",
-                                                    "Mount Sinai",
-                                                    "Stanford",
-                                                    "MD Anderson"
-                                                ],
-                                                "type": "string"
-                                            },
-                                            "data_format": {
-                                                "description": "Data Format.",
-                                                "enum": [
-                                                    "FASTA",
-                                                    "FASTQ",
-                                                    "IMAGE",
-                                                    "VCF",
-                                                    "CSV",
-                                                    "XLSX",
-                                                    "NPX",
-                                                    "BAM",
-                                                    "MAF",
-                                                    "BINARY",
-                                                    "TEXT",
-                                                    "[NOT SET]"
-                                                ],
-                                                "type": "string"
-                                            },
-                                            "file_name": {
-                                                "$comment": "This supposedly get generated from 'gcs_uri_format' field in template schema def.",
-<<<<<<< HEAD
-                                                "description": "The name of the file with extension.",
-=======
-                                                "description": "The name of the file with extension",
->>>>>>> 75233e8e
-                                                "type": "string"
-                                            },
-                                            "file_size_bytes": {
-                                                "description": "File size in bytes.",
-                                                "type": "integer"
-                                            },
-                                            "md5_hash": {
-                                                "description": "MD5 Hash of artifact.",
-                                                "type": "string"
-                                            },
-                                            "object_url": {
-                                                "description": "URL to artifact within Google Bucket.",
-                                                "type": "string"
-                                            },
-                                            "upload_placeholder": {
-                                                "$comment": "It might be something like random uuid or `upload_job_id` to help trace everything back.",
-                                                "description": "A placeholder for when artifact file is being uploaded.",
-                                                "type": "string"
-                                            },
-                                            "uploaded_timestamp": {
-                                                "description": "Timestamp of when artifact was loaded into the system.",
-                                                "format": "date-time",
-                                                "type": "string"
-                                            },
-                                            "uploader": {
-                                                "description": "The name of the person uploading the artifact.",
-                                                "type": "string"
-                                            },
-                                            "uuid": {
-                                                "description": "UUID of artifact.",
-                                                "type": "string"
-                                            },
-                                            "visible": {
-                                                "description": "Indicates if the artifact is visible.  If set to false, the artifact is effectively deleted.",
-                                                "type": "boolean"
-                                            }
+                                "items": {
+                                    "$id": "binary_artifact",
+                                    "$schema": "http://json-schema.org/draft-07/schema#",
+                                    "allOf": [
+                                        {
+                                            "$id": "artifact_core",
+                                            "$schema": "http://json-schema.org/draft-07/schema#",
+                                            "anyOf": [
+                                                {
+                                                    "required": [
+                                                        "file_name",
+                                                        "object_url",
+                                                        "uploaded_timestamp",
+                                                        "file_size_bytes",
+                                                        "md5_hash",
+                                                        "artifact_category",
+                                                        "data_format"
+                                                    ]
+                                                },
+                                                {
+                                                    "required": [
+                                                        "upload_placeholder"
+                                                    ]
+                                                }
+                                            ],
+                                            "description": "Any file artifact associated with a clinical trial.",
+                                            "properties": {
+                                                "artifact_category": {
+                                                    "description": "Artifact category.",
+                                                    "enum": [
+                                                        "Assay Artifact from CIMAC",
+                                                        "Pipeline Artifact",
+                                                        "Manifest File"
+                                                    ],
+                                                    "type": "string"
+                                                },
+                                                "artifact_creator": {
+                                                    "description": "The name of the center that created this artifact.",
+                                                    "enum": [
+                                                        "DFCI",
+                                                        "Mount Sinai",
+                                                        "Stanford",
+                                                        "MD Anderson"
+                                                    ],
+                                                    "type": "string"
+                                                },
+                                                "data_format": {
+                                                    "description": "Data Format.",
+                                                    "enum": [
+                                                        "FASTA",
+                                                        "FASTQ",
+                                                        "IMAGE",
+                                                        "VCF",
+                                                        "CSV",
+                                                        "XLSX",
+                                                        "NPX",
+                                                        "BAM",
+                                                        "MAF",
+                                                        "BINARY",
+                                                        "TEXT",
+                                                        "[NOT SET]"
+                                                    ],
+                                                    "type": "string"
+                                                },
+                                                "file_name": {
+                                                    "$comment": "This supposedly get generated from 'gcs_uri_format' field in template schema def.",
+                                                    "description": "The name of the file with extension.",
+                                                    "type": "string"
+                                                },
+                                                "file_size_bytes": {
+                                                    "description": "File size in bytes.",
+                                                    "type": "integer"
+                                                },
+                                                "md5_hash": {
+                                                    "description": "MD5 Hash of artifact.",
+                                                    "type": "string"
+                                                },
+                                                "object_url": {
+                                                    "description": "URL to artifact within Google Bucket.",
+                                                    "type": "string"
+                                                },
+                                                "upload_placeholder": {
+                                                    "$comment": "It might be something like random uuid or `upload_job_id` to help trace everything back.",
+                                                    "description": "A placeholder for when artifact file is being uploaded.",
+                                                    "type": "string"
+                                                },
+                                                "uploaded_timestamp": {
+                                                    "description": "Timestamp of when artifact was loaded into the system.",
+                                                    "format": "date-time",
+                                                    "type": "string"
+                                                },
+                                                "uploader": {
+                                                    "description": "The name of the person uploading the artifact.",
+                                                    "type": "string"
+                                                },
+                                                "uuid": {
+                                                    "description": "UUID of artifact.",
+                                                    "type": "string"
+                                                },
+                                                "visible": {
+                                                    "description": "Indicates if the artifact is visible.  If set to false, the artifact is effectively deleted.",
+                                                    "type": "boolean"
+                                                }
+                                            },
+                                            "title": "Artifact Core",
+                                            "type": "object"
                                         },
-                                        "title": "Artifact Core",
-                                        "type": "object"
-                                    },
-                                    {
-                                        "properties": {
-                                            "data_format": {
-                                                "const": "BINARY",
-                                                "description": "Data format."
+                                        {
+                                            "properties": {
+                                                "data_format": {
+                                                    "const": "BINARY",
+                                                    "description": "Data format."
+                                                }
                                             }
                                         }
-                                    }
-                                ],
-                                "description": "Information about binary files.",
-                                "title": "Binary Artifact",
-                                "type": "object"
+                                    ],
+                                    "description": "Information about binary files.",
+                                    "mergeStrategy": "objectMerge",
+                                    "title": "Binary Artifact",
+                                    "type": "object"
+                                },
+                                "type": "array"
                             }
                         },
                         "title": "CyTOF Input Files",
                         "type": "object"
                     },
+                    "injector": {
+                        "description": "Name of Injector component used as part of the CyTOF software",
+                        "type": "string"
+                    },
+                    "instrument": {
+                        "description": "Name of CyTOF instrument on which experiment was conducted.",
+                        "type": "string"
+                    },
                     "normalization_version": {
                         "description": "Version of normalization for CyTOF assay batch.",
                         "type": "string"
                     },
-                    "processed_fcs_filename": {
-                        "description": "Filename of a processed CyTOF FCS file.",
-                        "type": "string"
-                    },
-                    "source_fcs_filenames": {
-                        "description": "Filename of source CyTOF FCS file.",
+                    "notes": {
+                        "description": "Any notes pertaining to CyTOF acquisition.",
+                        "type": "string"
+                    },
+                    "panel_name": {
+                        "description": "Standardized CyTOF panel name used for antibody sample development.",
+                        "type": "string"
+                    },
+                    "preprocessing_notes": {
+                        "description": "Any notes pertaining to preprocessing of CyTOF data.",
+                        "type": "string"
+                    },
+                    "run_time": {
+                        "description": "Length of run time for CyTOF experiment.",
                         "type": "string"
                     },
                     "staining_date": {
@@ -569,17 +584,21 @@
                     }
                 },
                 "required": [
-                    "processed_fcs_filename",
-                    "source_fcs_filenames",
+                    "cimac_aliquot_id",
                     "files"
                 ],
                 "title": "CyTOF assay record",
                 "type": "object"
             },
+            "mergeOptions": {
+                "idRef": "cimac_aliquot_id"
+            },
+            "mergeStrategy": "arrayMergeById",
             "type": "array"
         }
     },
     "required": [
+        "cytof_antibodies",
         "records"
     ],
     "title": "CYTOF Run",
