# -*- coding: utf-8 -*-

"""Top-level package for cidc_prism."""

__author__ = """James Lindsay"""
__email__ = "jlindsay@jimmy.harvard.edu"
<<<<<<< HEAD
__version__ = "0.17.4"
=======
__version__ = "0.18.0"
>>>>>>> 759ecbbc
<|MERGE_RESOLUTION|>--- conflicted
+++ resolved
@@ -4,8 +4,4 @@
 
 __author__ = """James Lindsay"""
 __email__ = "jlindsay@jimmy.harvard.edu"
-<<<<<<< HEAD
-__version__ = "0.17.4"
-=======
-__version__ = "0.18.0"
->>>>>>> 759ecbbc
+__version__ = "0.18.1"