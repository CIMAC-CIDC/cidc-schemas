--- conflicted
+++ resolved
@@ -369,7 +369,7 @@
             }
         }
     },
-<<<<<<< HEAD
+
     "required": [
         "cimac_id",
         "parent_sample_id",
@@ -379,126 +379,4 @@
         "type_of_primary_container",
         "genomic_source"
     ]
-=======
-    "site_sample_id": {
-      "description": "Sample identifier assigned by the biorepository site. Example: EA123-45.",
-      "type": "string"
-    },
-    "time_point": {
-      "title": "Time Point",
-      "description": "Study related collection time point, as described in the protocol intake form. Example: Progression.",
-      "type": "string"
-    },
-    "blood_collection_date": {
-      "description": "Date of blood collection.",
-      "type": "string",
-      "format": "date"
-    },
-    "blood_collection_time": {
-      "description": "Time of blood collection.",
-      "type": "string",
-      "format": "time"
-    },
-    "blood_processing_date": {
-      "description": "Date of blood processing.",
-      "type": "string",
-      "format": "date"
-    },
-    "blood_processing_time": {
-      "description": "Time of blood processing.",
-      "type": "string",
-      "format": "time"
-    },
-    "sample_location": {
-      "description": "Sample location within the shipping container. Example: A1.",
-      "type": "string"
-    },
-    "sample_source": {
-      "$comment": "RECHECK Moved here from aliquot level.",
-      "description": "Indicates the specimen source of the sample shipped. Example: Na Heparin blood draw aliquots (2 of three), FFPE block #52",
-      "type": "string"
-    },
-    "specimen_type": {
-      "description": "Type of sample sent.",
-      "type": "string",
-      "enum": [
-        "Core Needle Biopsy",
-        "Surgical Resection",
-        "Endoscopic Biopsy",
-        "Punch Biopsy",
-        "Plasma",
-        "PBMC",
-        "Whole Blood",
-        "Stool Sample",
-        "Bone Marrow Aspirate",
-        "Other"
-      ]
-    },
-    "specimen_format": {
-      "description": "The format in which the sample was sent.",
-      "type": "string",
-      "enum": [
-        "FFPE Block",
-        "FFPE Scroll",
-        "FFPE Core Punch",
-        "Unstained Slide",
-        "Frozen Tissue",
-        "Sodium Heparin Green-Top Tube",
-        "Streck Tube",
-        "EDTA Tube",
-        "Archival FFPE Block",
-        "Archival FFPE Slides",
-        "Archival FFPE Core Punch",
-        "Archival FFPE Scroll",
-        "Frozen Stool",
-        "DNA-Preserved Stool",
-        "Other"
-      ]
-    },
-    "specimen_analyte": {
-      "description": "The format of the substance to be measured.",
-      "type": "string",
-      "enum": ["H&E slide", "Unstained slide", "DNA", "RNA", "Protein Lysate"]
-    },
-    "tissue_type_submitted": {
-      "description": "The type of tissue that was obtained for the study.",
-      "type": "string",
-      "enum": [
-        "Primary Tumor",
-        "Residual Tumor",
-        "Recurrence",
-        "Metastatic Tumor",
-        "Lymph Node",
-        "Bone Marrow",
-        "Normal Adjacent",
-        "Other"
-      ]
-    },
-    "genomic_source": {
-      "description": "The type of material submitted - tumor/normal/etc",
-      "type": "string",
-      "enum": ["Tumor", "Normal", "Metastasis"]
-    },
-    "aliquots": {
-      "type": "array",
-      "description": "Pertaining to a portion (volume or weight) of the whole.",
-      "items": {
-        "$ref": "aliquot.json"
-      },
-      "mergeStrategy": "arrayMergeById",
-      "mergeOptions": {
-        "idRef": "/cimac_aliquot_id"
-      }
-    }
-  },
-  "required": [
-    "cimac_sample_id",
-    "site_sample_id",
-    "time_point",
-    "sample_location",
-    "specimen_type",
-    "specimen_format",
-    "aliquots", 
-    "genomic_source"]
->>>>>>> 3b62723b
 }