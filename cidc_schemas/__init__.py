<<<<<<< HEAD
# -*- coding: utf-8 -*-

"""Top-level package for cidc_prism."""

__author__ = """James Lindsay"""
__email__ = "jlindsay@jimmy.harvard.edu"
__version__ = "0.23.1"
=======
# -*- coding: utf-8 -*-

"""Top-level package for cidc_prism."""

__author__ = """James Lindsay"""
__email__ = "jlindsay@jimmy.harvard.edu"
__version__ = "0.23.3"
>>>>>>> aa219689
<|MERGE_RESOLUTION|>--- conflicted
+++ resolved
@@ -1,17 +1,5 @@
-<<<<<<< HEAD
-# -*- coding: utf-8 -*-
-
 """Top-level package for cidc_prism."""
 
 __author__ = """James Lindsay"""
 __email__ = "jlindsay@jimmy.harvard.edu"
-__version__ = "0.23.1"
-=======
-# -*- coding: utf-8 -*-
-
-"""Top-level package for cidc_prism."""
-
-__author__ = """James Lindsay"""
-__email__ = "jlindsay@jimmy.harvard.edu"
-__version__ = "0.23.3"
->>>>>>> aa219689
+__version__ = "0.23.4"