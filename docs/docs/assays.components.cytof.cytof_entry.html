--- conflicted
+++ resolved
@@ -58,11 +58,15 @@
         </thead>
         
             
-                <tr>
-    <td>
-        
-            <span id="processed_fcs_filename">
-                processed_fcs_filename
+        
+            
+        
+            
+                <tr>
+    <td>
+        
+            <span id="cimac_aliquot_id">
+                cimac_aliquot_id
             </span>
             
                 <br><sup><mark>required</mark></sup>
@@ -71,60 +75,33 @@
     </td>
     <td width=55%>
         
-            Filename of a processed CyTOF FCS file.
-        
-    </td>
-    <td>
-        
-            &lt; 
-                string 
-    
-    
-    
-            &gt;
-            <ul>
-                
-            </ul>
-            
-            
-        
-    </td>
-</tr>
-            
-        
-            
-                <tr>
-    <td>
-        
-            <span id="source_fcs_filenames">
-                source_fcs_filenames
-            </span>
-            
-                <br><sup><mark>required</mark></sup>
-            
-        
-    </td>
-    <td width=55%>
-        
-            Filename of source CyTOF FCS file.
-        
-    </td>
-    <td>
-        
-            &lt; 
-                string 
-    
-    
-    
-            &gt;
-            <ul>
-                
-            </ul>
-            
-            
-        
-    </td>
-</tr>
+            Aliquot identifier assigned by the CIMAC-CIDC Network. Example: CIMAC-12453.
+        
+    </td>
+    <td>
+        
+            <a href="aliquot.html#cimac_aliquot_id">aliquot#cimac_aliquot_id</a>
+        
+    </td>
+</tr>
+            
+        
+            
+        
+            
+        
+            
+        
+            
+        
+            
+        
+            
+        
+            
+        
+            
+        
             
         
             
@@ -168,7 +145,348 @@
         
         
             
-        
+                <tr>
+    <td>
+        
+            <span id="cimac_participant_id">
+                cimac_participant_id
+            </span>
+            
+        
+    </td>
+    <td width=55%>
+        
+            Participant identifier assigned by the CIMAC-CIDC Network. Example: CIMAC-1234.
+        
+    </td>
+    <td>
+        
+            <a href="participant.html#cimac_participant_id">participant#cimac_participant_id</a>
+        
+    </td>
+</tr>
+            
+        
+            
+                <tr>
+    <td>
+        
+            <span id="cimac_sample_id">
+                cimac_sample_id
+            </span>
+            
+        
+    </td>
+    <td width=55%>
+        
+            Specimen identifier assigned by the CIMAC-CIDC Network. Example: CIMAC-12453.
+        
+    </td>
+    <td>
+        
+            <a href="sample.html#cimac_sample_id">sample#cimac_sample_id</a>
+        
+    </td>
+</tr>
+            
+        
+            
+        
+            
+                <tr>
+    <td>
+        
+            <span id="panel_name">
+                panel_name
+            </span>
+            
+        
+    </td>
+    <td width=55%>
+        
+            Standardized CyTOF panel name used for antibody sample development.
+        
+    </td>
+    <td>
+        
+            &lt; 
+                string 
+    
+    
+    
+            &gt;
+            <ul>
+                
+            </ul>
+            
+            
+        
+    </td>
+</tr>
+            
+        
+            
+                <tr>
+    <td>
+        
+            <span id="batch_id">
+                batch_id
+            </span>
+            
+        
+    </td>
+    <td width=55%>
+        
+            CyTOF batch identification number.
+        
+    </td>
+    <td>
+        
+            &lt; 
+                string 
+    
+    
+    
+            &gt;
+            <ul>
+                
+            </ul>
+            
+            
+        
+    </td>
+</tr>
+            
+        
+            
+                <tr>
+    <td>
+        
+            <span id="date_of_acquisition">
+                date_of_acquisition
+            </span>
+            
+        
+    </td>
+    <td width=55%>
+        
+            Date of CyTOF batch acquisition.
+        
+    </td>
+    <td>
+        
+            &lt; 
+                string 
+    
+    
+    
+            &gt;
+            <ul>
+                
+            </ul>
+            
+            
+        
+    </td>
+</tr>
+            
+        
+            
+                <tr>
+    <td>
+        
+            <span id="instrument">
+                instrument
+            </span>
+            
+        
+    </td>
+    <td width=55%>
+        
+            Name of CyTOF instrument on which experiment was conducted.
+        
+    </td>
+    <td>
+        
+            &lt; 
+                string 
+    
+    
+    
+            &gt;
+            <ul>
+                
+            </ul>
+            
+            
+        
+    </td>
+</tr>
+            
+        
+            
+                <tr>
+    <td>
+        
+            <span id="injector">
+                injector
+            </span>
+            
+        
+    </td>
+    <td width=55%>
+        
+            Name of Injector component used as part of the CyTOF software
+        
+    </td>
+    <td>
+        
+            &lt; 
+                string 
+    
+    
+    
+            &gt;
+            <ul>
+                
+            </ul>
+            
+            
+        
+    </td>
+</tr>
+            
+        
+            
+                <tr>
+    <td>
+        
+            <span id="acquisition_buffer">
+                acquisition_buffer
+            </span>
+            
+        
+    </td>
+    <td width=55%>
+        
+            Cell staining buffer used for antibody and cell dilution.
+        
+    </td>
+    <td>
+        
+            &lt; 
+                string 
+    
+    
+    
+            &gt;
+            <ul>
+                
+            </ul>
+            
+            
+        
+    </td>
+</tr>
+            
+        
+            
+                <tr>
+    <td>
+        
+            <span id="average_event_per_second">
+                average_event_per_second
+            </span>
+            
+        
+    </td>
+    <td width=55%>
+        
+            Analysis rate of CyTOF expressions per second.
+        
+    </td>
+    <td>
+        
+            &lt; 
+                number 
+    
+    
+    
+            &gt;
+            <ul>
+                
+            </ul>
+            
+            
+        
+    </td>
+</tr>
+            
+        
+            
+                <tr>
+    <td>
+        
+            <span id="run_time">
+                run_time
+            </span>
+            
+        
+    </td>
+    <td width=55%>
+        
+            Length of run time for CyTOF experiment.
+        
+    </td>
+    <td>
+        
+            &lt; 
+                string 
+    
+    
+    
+            &gt;
+            <ul>
+                
+            </ul>
+            
+            
+        
+    </td>
+</tr>
+            
+        
+            
+                <tr>
+    <td>
+        
+            <span id="notes">
+                notes
+            </span>
+            
+        
+    </td>
+    <td width=55%>
+        
+            Any notes pertaining to CyTOF acquisition.
+        
+    </td>
+    <td>
+        
+            &lt; 
+                string 
+    
+    
+    
+            &gt;
+            <ul>
+                
+            </ul>
+            
+            
+        
+    </td>
+</tr>
             
         
             
@@ -311,39 +629,6 @@
                 <tr>
     <td>
         
-            <span id="batch_id">
-                batch_id
-            </span>
-            
-        
-    </td>
-    <td width=55%>
-        
-            Identification number for CyTOF assay batch.
-        
-    </td>
-    <td>
-        
-            &lt; 
-                string 
-    
-    
-    
-            &gt;
-            <ul>
-                
-            </ul>
-            
-            
-        
-    </td>
-</tr>
-            
-        
-            
-                <tr>
-    <td>
-        
             <span id="debarcoding_protocol">
                 debarcoding_protocol
             </span>
@@ -386,6 +671,39 @@
     <td width=55%>
         
             Key required for access to the Debarcoding software.
+        
+    </td>
+    <td>
+        
+            &lt; 
+                string 
+    
+    
+    
+            &gt;
+            <ul>
+                
+            </ul>
+            
+            
+        
+    </td>
+</tr>
+            
+        
+            
+                <tr>
+    <td>
+        
+            <span id="preprocessing_notes">
+                preprocessing_notes
+            </span>
+            
+        
+    </td>
+    <td width=55%>
+        
+            Any notes pertaining to preprocessing of CyTOF data.
         
     </td>
     <td>
@@ -419,9 +737,18 @@
     "$id": "cytof_entry",
     "$schema": "http://json-schema.org/draft-07/schema#",
     "description": "A single data record from CyTOF assay batch",
+    "mergeStrategy": "objectMerge",
     "properties": {
+        "acquisition_buffer": {
+            "description": "Cell staining buffer used for antibody and cell dilution.",
+            "type": "string"
+        },
+        "average_event_per_second": {
+            "description": "Analysis rate of CyTOF expressions per second.",
+            "type": "number"
+        },
         "batch_id": {
-            "description": "Identification number for CyTOF assay batch.",
+            "description": "CyTOF batch identification number.",
             "type": "string"
         },
         "beads_removed": {
@@ -432,8 +759,27 @@
             ],
             "type": "string"
         },
+        "cimac_aliquot_id": {
+            "$comment": "Id of an aliquot within this clinical trial, that this assay record is based upon.",
+            "description": "Aliquot identifier assigned by the CIMAC-CIDC Network. Example: CIMAC-12453.",
+            "type": "string"
+        },
+        "cimac_participant_id": {
+            "$comment": "Id of an participant within this clinical trial, that this assay record is based upon.",
+            "description": "Participant identifier assigned by the CIMAC-CIDC Network. Example: CIMAC-1234.",
+            "type": "string"
+        },
+        "cimac_sample_id": {
+            "$comment": "Id of an sample within this clinical trial, that this assay record is based upon.",
+            "description": "Specimen identifier assigned by the CIMAC-CIDC Network. Example: CIMAC-12453.",
+            "type": "string"
+        },
         "concatenation_version": {
             "description": "Concatenation of FCS files into a single FCS version number.",
+            "type": "string"
+        },
+        "date_of_acquisition": {
+            "description": "Date of CyTOF batch acquisition.",
             "type": "string"
         },
         "debarcoding_key": {
@@ -515,11 +861,7 @@
                                 },
                                 "file_name": {
                                     "$comment": "This supposedly get generated from 'gcs_uri_format' field in template schema def.",
-<<<<<<< HEAD
                                     "description": "The name of the file with extension.",
-=======
-                                    "description": "The name of the file with extension",
->>>>>>> 75233e8e
                                     "type": "string"
                                 },
                                 "file_size_bytes": {
@@ -570,147 +912,164 @@
                         }
                     ],
                     "description": "Information about binary files.",
+                    "mergeStrategy": "objectMerge",
                     "title": "Binary Artifact",
                     "type": "object"
                 },
                 "source_fcs": {
-                    "$id": "binary_artifact",
-                    "$schema": "http://json-schema.org/draft-07/schema#",
-                    "allOf": [
-                        {
-                            "$id": "artifact_core",
-                            "$schema": "http://json-schema.org/draft-07/schema#",
-                            "anyOf": [
-                                {
-                                    "required": [
-                                        "file_name",
-                                        "object_url",
-                                        "uploaded_timestamp",
-                                        "file_size_bytes",
-                                        "md5_hash",
-                                        "artifact_category",
-                                        "data_format"
-                                    ]
-                                },
-                                {
-                                    "required": [
-                                        "upload_placeholder"
-                                    ]
-                                }
-                            ],
-                            "description": "Any file artifact associated with a clinical trial.",
-                            "properties": {
-                                "artifact_category": {
-                                    "description": "Artifact category.",
-                                    "enum": [
-                                        "Assay Artifact from CIMAC",
-                                        "Pipeline Artifact",
-                                        "Manifest File"
-                                    ],
-                                    "type": "string"
-                                },
-                                "artifact_creator": {
-                                    "description": "The name of the center that created this artifact.",
-                                    "enum": [
-                                        "DFCI",
-                                        "Mount Sinai",
-                                        "Stanford",
-                                        "MD Anderson"
-                                    ],
-                                    "type": "string"
-                                },
-                                "data_format": {
-                                    "description": "Data Format.",
-                                    "enum": [
-                                        "FASTA",
-                                        "FASTQ",
-                                        "IMAGE",
-                                        "VCF",
-                                        "CSV",
-                                        "XLSX",
-                                        "NPX",
-                                        "BAM",
-                                        "MAF",
-                                        "BINARY",
-                                        "TEXT",
-                                        "[NOT SET]"
-                                    ],
-                                    "type": "string"
-                                },
-                                "file_name": {
-                                    "$comment": "This supposedly get generated from 'gcs_uri_format' field in template schema def.",
-<<<<<<< HEAD
-                                    "description": "The name of the file with extension.",
-=======
-                                    "description": "The name of the file with extension",
->>>>>>> 75233e8e
-                                    "type": "string"
-                                },
-                                "file_size_bytes": {
-                                    "description": "File size in bytes.",
-                                    "type": "integer"
-                                },
-                                "md5_hash": {
-                                    "description": "MD5 Hash of artifact.",
-                                    "type": "string"
-                                },
-                                "object_url": {
-                                    "description": "URL to artifact within Google Bucket.",
-                                    "type": "string"
-                                },
-                                "upload_placeholder": {
-                                    "$comment": "It might be something like random uuid or `upload_job_id` to help trace everything back.",
-                                    "description": "A placeholder for when artifact file is being uploaded.",
-                                    "type": "string"
-                                },
-                                "uploaded_timestamp": {
-                                    "description": "Timestamp of when artifact was loaded into the system.",
-                                    "format": "date-time",
-                                    "type": "string"
-                                },
-                                "uploader": {
-                                    "description": "The name of the person uploading the artifact.",
-                                    "type": "string"
-                                },
-                                "uuid": {
-                                    "description": "UUID of artifact.",
-                                    "type": "string"
-                                },
-                                "visible": {
-                                    "description": "Indicates if the artifact is visible.  If set to false, the artifact is effectively deleted.",
-                                    "type": "boolean"
-                                }
+                    "items": {
+                        "$id": "binary_artifact",
+                        "$schema": "http://json-schema.org/draft-07/schema#",
+                        "allOf": [
+                            {
+                                "$id": "artifact_core",
+                                "$schema": "http://json-schema.org/draft-07/schema#",
+                                "anyOf": [
+                                    {
+                                        "required": [
+                                            "file_name",
+                                            "object_url",
+                                            "uploaded_timestamp",
+                                            "file_size_bytes",
+                                            "md5_hash",
+                                            "artifact_category",
+                                            "data_format"
+                                        ]
+                                    },
+                                    {
+                                        "required": [
+                                            "upload_placeholder"
+                                        ]
+                                    }
+                                ],
+                                "description": "Any file artifact associated with a clinical trial.",
+                                "properties": {
+                                    "artifact_category": {
+                                        "description": "Artifact category.",
+                                        "enum": [
+                                            "Assay Artifact from CIMAC",
+                                            "Pipeline Artifact",
+                                            "Manifest File"
+                                        ],
+                                        "type": "string"
+                                    },
+                                    "artifact_creator": {
+                                        "description": "The name of the center that created this artifact.",
+                                        "enum": [
+                                            "DFCI",
+                                            "Mount Sinai",
+                                            "Stanford",
+                                            "MD Anderson"
+                                        ],
+                                        "type": "string"
+                                    },
+                                    "data_format": {
+                                        "description": "Data Format.",
+                                        "enum": [
+                                            "FASTA",
+                                            "FASTQ",
+                                            "IMAGE",
+                                            "VCF",
+                                            "CSV",
+                                            "XLSX",
+                                            "NPX",
+                                            "BAM",
+                                            "MAF",
+                                            "BINARY",
+                                            "TEXT",
+                                            "[NOT SET]"
+                                        ],
+                                        "type": "string"
+                                    },
+                                    "file_name": {
+                                        "$comment": "This supposedly get generated from 'gcs_uri_format' field in template schema def.",
+                                        "description": "The name of the file with extension.",
+                                        "type": "string"
+                                    },
+                                    "file_size_bytes": {
+                                        "description": "File size in bytes.",
+                                        "type": "integer"
+                                    },
+                                    "md5_hash": {
+                                        "description": "MD5 Hash of artifact.",
+                                        "type": "string"
+                                    },
+                                    "object_url": {
+                                        "description": "URL to artifact within Google Bucket.",
+                                        "type": "string"
+                                    },
+                                    "upload_placeholder": {
+                                        "$comment": "It might be something like random uuid or `upload_job_id` to help trace everything back.",
+                                        "description": "A placeholder for when artifact file is being uploaded.",
+                                        "type": "string"
+                                    },
+                                    "uploaded_timestamp": {
+                                        "description": "Timestamp of when artifact was loaded into the system.",
+                                        "format": "date-time",
+                                        "type": "string"
+                                    },
+                                    "uploader": {
+                                        "description": "The name of the person uploading the artifact.",
+                                        "type": "string"
+                                    },
+                                    "uuid": {
+                                        "description": "UUID of artifact.",
+                                        "type": "string"
+                                    },
+                                    "visible": {
+                                        "description": "Indicates if the artifact is visible.  If set to false, the artifact is effectively deleted.",
+                                        "type": "boolean"
+                                    }
+                                },
+                                "title": "Artifact Core",
+                                "type": "object"
                             },
-                            "title": "Artifact Core",
-                            "type": "object"
-                        },
-                        {
-                            "properties": {
-                                "data_format": {
-                                    "const": "BINARY",
-                                    "description": "Data format."
+                            {
+                                "properties": {
+                                    "data_format": {
+                                        "const": "BINARY",
+                                        "description": "Data format."
+                                    }
                                 }
                             }
-                        }
-                    ],
-                    "description": "Information about binary files.",
-                    "title": "Binary Artifact",
-                    "type": "object"
+                        ],
+                        "description": "Information about binary files.",
+                        "mergeStrategy": "objectMerge",
+                        "title": "Binary Artifact",
+                        "type": "object"
+                    },
+                    "type": "array"
                 }
             },
             "title": "CyTOF Input Files",
             "type": "object"
         },
+        "injector": {
+            "description": "Name of Injector component used as part of the CyTOF software",
+            "type": "string"
+        },
+        "instrument": {
+            "description": "Name of CyTOF instrument on which experiment was conducted.",
+            "type": "string"
+        },
         "normalization_version": {
             "description": "Version of normalization for CyTOF assay batch.",
             "type": "string"
         },
-        "processed_fcs_filename": {
-            "description": "Filename of a processed CyTOF FCS file.",
-            "type": "string"
-        },
-        "source_fcs_filenames": {
-            "description": "Filename of source CyTOF FCS file.",
+        "notes": {
+            "description": "Any notes pertaining to CyTOF acquisition.",
+            "type": "string"
+        },
+        "panel_name": {
+            "description": "Standardized CyTOF panel name used for antibody sample development.",
+            "type": "string"
+        },
+        "preprocessing_notes": {
+            "description": "Any notes pertaining to preprocessing of CyTOF data.",
+            "type": "string"
+        },
+        "run_time": {
+            "description": "Length of run time for CyTOF experiment.",
             "type": "string"
         },
         "staining_date": {
@@ -720,8 +1079,7 @@
         }
     },
     "required": [
-        "processed_fcs_filename",
-        "source_fcs_filenames",
+        "cimac_aliquot_id",
         "files"
     ],
     "title": "CyTOF assay record",
