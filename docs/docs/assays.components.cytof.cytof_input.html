--- conflicted
+++ resolved
@@ -97,12 +97,26 @@
     </td>
     <td width=55%>
         
-            Information about binary files.
+            
         
     </td>
     <td>
         
-            <a href="artifacts.artifact_binary.html">artifacts.artifact_binary</a>
+            &lt; 
+                array 
+    
+    
+    
+            &gt;
+            <ul>
+                
+            </ul>
+             
+                
+                    <a href="artifacts.artifact_binary.html">artifacts.artifact_binary</a>
+                
+            
+            
         
     </td>
 </tr>
@@ -186,11 +200,7 @@
                         },
                         "file_name": {
                             "$comment": "This supposedly get generated from 'gcs_uri_format' field in template schema def.",
-<<<<<<< HEAD
                             "description": "The name of the file with extension.",
-=======
-                            "description": "The name of the file with extension",
->>>>>>> 75233e8e
                             "type": "string"
                         },
                         "file_size_bytes": {
@@ -241,132 +251,133 @@
                 }
             ],
             "description": "Information about binary files.",
+            "mergeStrategy": "objectMerge",
             "title": "Binary Artifact",
             "type": "object"
         },
         "source_fcs": {
-            "$id": "binary_artifact",
-            "$schema": "http://json-schema.org/draft-07/schema#",
-            "allOf": [
-                {
-                    "$id": "artifact_core",
-                    "$schema": "http://json-schema.org/draft-07/schema#",
-                    "anyOf": [
-                        {
-                            "required": [
-                                "file_name",
-                                "object_url",
-                                "uploaded_timestamp",
-                                "file_size_bytes",
-                                "md5_hash",
-                                "artifact_category",
-                                "data_format"
-                            ]
-                        },
-                        {
-                            "required": [
-                                "upload_placeholder"
-                            ]
-                        }
-                    ],
-                    "description": "Any file artifact associated with a clinical trial.",
-                    "properties": {
-                        "artifact_category": {
-                            "description": "Artifact category.",
-                            "enum": [
-                                "Assay Artifact from CIMAC",
-                                "Pipeline Artifact",
-                                "Manifest File"
-                            ],
-                            "type": "string"
-                        },
-                        "artifact_creator": {
-                            "description": "The name of the center that created this artifact.",
-                            "enum": [
-                                "DFCI",
-                                "Mount Sinai",
-                                "Stanford",
-                                "MD Anderson"
-                            ],
-                            "type": "string"
-                        },
-                        "data_format": {
-                            "description": "Data Format.",
-                            "enum": [
-                                "FASTA",
-                                "FASTQ",
-                                "IMAGE",
-                                "VCF",
-                                "CSV",
-                                "XLSX",
-                                "NPX",
-                                "BAM",
-                                "MAF",
-                                "BINARY",
-                                "TEXT",
-                                "[NOT SET]"
-                            ],
-                            "type": "string"
-                        },
-                        "file_name": {
-                            "$comment": "This supposedly get generated from 'gcs_uri_format' field in template schema def.",
-<<<<<<< HEAD
-                            "description": "The name of the file with extension.",
-=======
-                            "description": "The name of the file with extension",
->>>>>>> 75233e8e
-                            "type": "string"
-                        },
-                        "file_size_bytes": {
-                            "description": "File size in bytes.",
-                            "type": "integer"
-                        },
-                        "md5_hash": {
-                            "description": "MD5 Hash of artifact.",
-                            "type": "string"
-                        },
-                        "object_url": {
-                            "description": "URL to artifact within Google Bucket.",
-                            "type": "string"
-                        },
-                        "upload_placeholder": {
-                            "$comment": "It might be something like random uuid or `upload_job_id` to help trace everything back.",
-                            "description": "A placeholder for when artifact file is being uploaded.",
-                            "type": "string"
-                        },
-                        "uploaded_timestamp": {
-                            "description": "Timestamp of when artifact was loaded into the system.",
-                            "format": "date-time",
-                            "type": "string"
-                        },
-                        "uploader": {
-                            "description": "The name of the person uploading the artifact.",
-                            "type": "string"
-                        },
-                        "uuid": {
-                            "description": "UUID of artifact.",
-                            "type": "string"
-                        },
-                        "visible": {
-                            "description": "Indicates if the artifact is visible.  If set to false, the artifact is effectively deleted.",
-                            "type": "boolean"
-                        }
+            "items": {
+                "$id": "binary_artifact",
+                "$schema": "http://json-schema.org/draft-07/schema#",
+                "allOf": [
+                    {
+                        "$id": "artifact_core",
+                        "$schema": "http://json-schema.org/draft-07/schema#",
+                        "anyOf": [
+                            {
+                                "required": [
+                                    "file_name",
+                                    "object_url",
+                                    "uploaded_timestamp",
+                                    "file_size_bytes",
+                                    "md5_hash",
+                                    "artifact_category",
+                                    "data_format"
+                                ]
+                            },
+                            {
+                                "required": [
+                                    "upload_placeholder"
+                                ]
+                            }
+                        ],
+                        "description": "Any file artifact associated with a clinical trial.",
+                        "properties": {
+                            "artifact_category": {
+                                "description": "Artifact category.",
+                                "enum": [
+                                    "Assay Artifact from CIMAC",
+                                    "Pipeline Artifact",
+                                    "Manifest File"
+                                ],
+                                "type": "string"
+                            },
+                            "artifact_creator": {
+                                "description": "The name of the center that created this artifact.",
+                                "enum": [
+                                    "DFCI",
+                                    "Mount Sinai",
+                                    "Stanford",
+                                    "MD Anderson"
+                                ],
+                                "type": "string"
+                            },
+                            "data_format": {
+                                "description": "Data Format.",
+                                "enum": [
+                                    "FASTA",
+                                    "FASTQ",
+                                    "IMAGE",
+                                    "VCF",
+                                    "CSV",
+                                    "XLSX",
+                                    "NPX",
+                                    "BAM",
+                                    "MAF",
+                                    "BINARY",
+                                    "TEXT",
+                                    "[NOT SET]"
+                                ],
+                                "type": "string"
+                            },
+                            "file_name": {
+                                "$comment": "This supposedly get generated from 'gcs_uri_format' field in template schema def.",
+                                "description": "The name of the file with extension.",
+                                "type": "string"
+                            },
+                            "file_size_bytes": {
+                                "description": "File size in bytes.",
+                                "type": "integer"
+                            },
+                            "md5_hash": {
+                                "description": "MD5 Hash of artifact.",
+                                "type": "string"
+                            },
+                            "object_url": {
+                                "description": "URL to artifact within Google Bucket.",
+                                "type": "string"
+                            },
+                            "upload_placeholder": {
+                                "$comment": "It might be something like random uuid or `upload_job_id` to help trace everything back.",
+                                "description": "A placeholder for when artifact file is being uploaded.",
+                                "type": "string"
+                            },
+                            "uploaded_timestamp": {
+                                "description": "Timestamp of when artifact was loaded into the system.",
+                                "format": "date-time",
+                                "type": "string"
+                            },
+                            "uploader": {
+                                "description": "The name of the person uploading the artifact.",
+                                "type": "string"
+                            },
+                            "uuid": {
+                                "description": "UUID of artifact.",
+                                "type": "string"
+                            },
+                            "visible": {
+                                "description": "Indicates if the artifact is visible.  If set to false, the artifact is effectively deleted.",
+                                "type": "boolean"
+                            }
+                        },
+                        "title": "Artifact Core",
+                        "type": "object"
                     },
-                    "title": "Artifact Core",
-                    "type": "object"
-                },
-                {
-                    "properties": {
-                        "data_format": {
-                            "const": "BINARY",
-                            "description": "Data format."
+                    {
+                        "properties": {
+                            "data_format": {
+                                "const": "BINARY",
+                                "description": "Data format."
+                            }
                         }
                     }
-                }
-            ],
-            "description": "Information about binary files.",
-            "title": "Binary Artifact",
-            "type": "object"
+                ],
+                "description": "Information about binary files.",
+                "mergeStrategy": "objectMerge",
+                "title": "Binary Artifact",
+                "type": "object"
+            },
+            "type": "array"
         }
     },
     "title": "CyTOF Input Files",
