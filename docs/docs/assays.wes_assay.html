
<!DOCTYPE html>
<html>
  <head>
    <title>CIDC Schemas</title>
    <meta name="viewport" content="width=device-width, initial-scale=1.0">
    <link rel="stylesheet" href="https://stackpath.bootstrapcdn.com/bootstrap/4.3.1/css/bootstrap.min.css" integrity="sha384-ggOyR0iXCbMQv3Xipma34MD+dH/1fQ784/j6cY/iJTQUOhcWr7x9JvoRxT2MZw1T" crossorigin="anonymous">
    <style>
      .bd-placeholder-img {
        font-size: 1.125rem;
        text-anchor: middle;
        -webkit-user-select: none;
        -moz-user-select: none;
        -ms-user-select: none;
        user-select: none;
      }

      @media (min-width: 768px) {
        .bd-placeholder-img-lg {
          font-size: 3.5rem;
        }
      }
    </style>
  </head>
  <body>
    <main role="main">
      

  
    <div class="container">
        <p>
            <a href="index.html">CIDC Data Model</a>
        </p>
        <h1>Whole Exome Sequencing Assay.</h1>
        <p>
            <b>Description:</b>  Whole exome sequencing.
        </p>
        
    </div>

  <div class="container">
    <h3>Properties</h3>
    
    
        
            
                
                    
                
                
            
                
                    
                
                
            
        
        
            
        
    

    <table class="table table-striped">
        <thead>
        <tr>
            <th>Property</th>
            <th>Description</th>
            <th>Data Type</th>
        </tr>
        </thead>
        
            
                <tr>
    <td>
        
    </td>
    <td width=55%>
        
            Inherits all properties from schema:
        
    </td>
    <td>
        
            <a href="assays.components.assay_core.html">assays.components.assay_core</a>
        
    </td>
</tr>
            
        
            
                <tr>
    <td>
        
    </td>
    <td width=55%>
        
            Inherits all properties from schema:
        
    </td>
    <td>
        
            <a href="assays.components.ngs_assay_core.html">assays.components.ngs_assay_core</a>
        
    </td>
</tr>
            
        
            
        
            
                <tr>
    <td>
        
            <span id="records">
                records
            </span>
            
                <br><sup><mark>required</mark></sup>
            
        
    </td>
    <td width=55%>
        
            
        
    </td>
    <td>
        
            &lt; 
                array 
    
    
    
            &gt;
            <ul>
                
            </ul>
             
                
                    <a href="assays.components.ngs.wes_assay_record.html">assays.components.ngs.wes_assay_record</a>
                
            
            
        
    </td>
</tr>
            
        
            
        
        
            
        
            
        
            
                <tr>
    <td>
        
            <span id="enrichment_vendor_kit">
                enrichment_vendor_kit
            </span>
            
        
    </td>
    <td width=55%>
        
            Vendor for the bait set used for enrichment , e.g. Twist, Agilent, IDT.
        
    </td>
    <td>
        
            &lt; 
                string 
    
    
    
            &gt;
            <ul>
                
                    <li>"Agilent"</li>
                
                    <li>"Twist"</li>
                
                    <li>"IDT"</li>
                
                    <li>"NEB"</li>
                
            </ul>
            
            
        
    </td>
</tr>
            
        
            
        
            
                <tr>
    <td>
        
            <span id="analysis">
                analysis
            </span>
            
        
    </td>
    <td width=55%>
        
            
        
    </td>
    <td>
        
            &lt; 
                array 
    
    
    
            &gt;
            <ul>
                
            </ul>
             
                
                    <a href="assays.components.ngs.wes_export.html">assays.components.ngs.wes_export</a>
                
            
            
        
    </td>
</tr>
            
        
    </table>

    
  </div>

  <div class="container">
    <h3>wes_assay.full.json</h3>
  	<pre><code>{
    "$id": "wes_assay",
    "$schema": "http://json-schema.org/draft-07/schema#",
    "allOf": [
        {
            "$id": "assay_core",
            "$schema": "http://json-schema.org/draft-07/schema#",
            "description": "Main properties of the assay experiment template.",
            "properties": {
                "assay_creator": {
                    "description": "Indicates what site is filling out the assay.",
                    "enum": [
                        "DFCI",
                        "Mount Sinai",
                        "Stanford",
                        "MD Anderson"
                    ],
                    "type": "string"
                }
            },
            "required": [
                "assay_creator"
            ],
            "title": "Assay Core",
            "type": "object"
        },
        {
            "$id": "ngs_assay_core",
            "$schema": "http://json-schema.org/draft-07/schema#",
            "description": "Common properties for NGS Assays.",
            "properties": {
                "library_vendor_kit": {
                    "$comment": "This is 'required', but we have only one enum option here. This is incomplete as the RNAseq harmonization is still ongoing.",
                    "description": "Vendor for the library construction kit, e.g. KAPA.",
                    "enum": [
                        "KAPA - Hyper Prep"
                    ],
                    "type": "string"
                },
                "paired_end_reads": {
                    "description": "Indicates if the sequencing was performed paired or single ended.",
                    "enum": [
                        "Paired",
                        "Single"
                    ],
                    "type": "string"
                },
                "read_length": {
                    "description": "Number of cycles for each sequencing read.",
                    "exclusiveMinimum": 0,
                    "maximum": 1000,
                    "type": "integer"
                },
                "sequencer_platform": {
                    "description": "Sequencer Model, e.g. HiSeq 2500, NextSeq, NovaSeq.",
                    "enum": [
                        "Illumina - HiSeq 2500",
                        "Illumina - HiSeq 3000",
                        "Illumina - NextSeq 550",
                        "Illumina - HiSeq 4000",
                        "Illumina - NovaSeq 6000"
                    ],
                    "type": "string"
                }
            },
            "required": [
                "sequencer_platform",
                "library_vendor_kit",
                "paired_end_reads",
                "read_length"
            ],
            "title": "NGS Assay Core",
            "type": "object"
        }
    ],
    "description": "Whole exome sequencing.",
    "mergeStrategy": "objectMerge",
    "properties": {
        "analysis": {
            "items": {
                "$id": "wes_export",
                "$schema": "http://json-schema.org/draft-07/schema#",
                "description": "A single export data record from WES assay.",
                "properties": {
                    "export_date": {
                        "description": "Date files were exported.",
                        "format": "date",
                        "type": "string"
                    },
                    "output_files": {
                        "$id": "wes_output",
                        "$schema": "http://json-schema.org/draft-07/schema#",
                        "description": "Whole Exome Sequencing assay output files.",
                        "properties": {
                            "germline": {
                                "$id": "germline",
                                "$schema": "http://json-schema.org/draft-07/schema#",
                                "description": "Germline variant output sample files.",
                                "properties": {
                                    "SNP92_recode": {
                                        "$id": "vcf_artifact",
                                        "$schema": "http://json-schema.org/draft-07/schema#",
                                        "allOf": [
                                            {
                                                "$id": "artifact_core",
                                                "$schema": "http://json-schema.org/draft-07/schema#",
                                                "anyOf": [
                                                    {
                                                        "required": [
                                                            "file_name",
                                                            "object_url",
                                                            "uploaded_timestamp",
                                                            "file_size_bytes",
                                                            "md5_hash",
                                                            "artifact_category",
                                                            "data_format"
                                                        ]
                                                    },
                                                    {
                                                        "required": [
                                                            "upload_placeholder"
                                                        ]
                                                    }
                                                ],
                                                "description": "Any file artifact associated with a clinical trial.",
                                                "properties": {
                                                    "artifact_category": {
                                                        "description": "Artifact category.",
                                                        "enum": [
                                                            "Assay Artifact from CIMAC",
                                                            "Pipeline Artifact",
                                                            "Manifest File"
                                                        ],
                                                        "type": "string"
                                                    },
                                                    "artifact_creator": {
                                                        "description": "The name of the center that created this artifact.",
                                                        "enum": [
                                                            "DFCI",
                                                            "Mount Sinai",
                                                            "Stanford",
                                                            "MD Anderson"
                                                        ],
                                                        "type": "string"
                                                    },
                                                    "data_format": {
                                                        "description": "Data Format.",
                                                        "enum": [
                                                            "FASTA",
                                                            "FASTQ",
                                                            "IMAGE",
                                                            "VCF",
                                                            "CSV",
                                                            "XLSX",
                                                            "NPX",
                                                            "BAM",
                                                            "MAF",
                                                            "BINARY",
                                                            "TEXT",
                                                            "[NOT SET]"
                                                        ],
                                                        "type": "string"
                                                    },
                                                    "file_name": {
                                                        "$comment": "This supposedly get generated from 'gcs_uri_format' field in template schema def.",
<<<<<<< HEAD
                                                        "description": "The name of the file with extension.",
=======
                                                        "description": "The name of the file with extension",
>>>>>>> 75233e8e
                                                        "type": "string"
                                                    },
                                                    "file_size_bytes": {
                                                        "description": "File size in bytes.",
                                                        "type": "integer"
                                                    },
                                                    "md5_hash": {
                                                        "description": "MD5 Hash of artifact.",
                                                        "type": "string"
                                                    },
                                                    "object_url": {
                                                        "description": "URL to artifact within Google Bucket.",
                                                        "type": "string"
                                                    },
                                                    "upload_placeholder": {
                                                        "$comment": "It might be something like random uuid or `upload_job_id` to help trace everything back.",
                                                        "description": "A placeholder for when artifact file is being uploaded.",
                                                        "type": "string"
                                                    },
                                                    "uploaded_timestamp": {
                                                        "description": "Timestamp of when artifact was loaded into the system.",
                                                        "format": "date-time",
                                                        "type": "string"
                                                    },
                                                    "uploader": {
                                                        "description": "The name of the person uploading the artifact.",
                                                        "type": "string"
                                                    },
                                                    "uuid": {
                                                        "description": "UUID of artifact.",
                                                        "type": "string"
                                                    },
                                                    "visible": {
                                                        "description": "Indicates if the artifact is visible.  If set to false, the artifact is effectively deleted.",
                                                        "type": "boolean"
                                                    }
                                                },
                                                "title": "Artifact Core",
                                                "type": "object"
                                            },
                                            {
                                                "properties": {
                                                    "data_format": {
                                                        "const": "VCF",
                                                        "description": "Data format."
                                                    }
                                                }
                                            }
                                        ],
                                        "description": "Information about a VCF file.",
                                        "title": "VCF Artifact",
                                        "type": "object"
                                    }
                                },
                                "required": [
                                    "SNP92_recode"
                                ],
                                "title": "Germline variant output sample files",
                                "type": "object"
                            },
                            "normal": {
                                "$id": "alignment",
                                "$schema": "http://json-schema.org/draft-07/schema#",
                                "description": "WES output align files.",
                                "properties": {
                                    "align_recalibrated": {
                                        "$id": "bam_artifact",
                                        "$schema": "http://json-schema.org/draft-07/schema#",
                                        "allOf": [
                                            {
                                                "$id": "artifact_core",
                                                "$schema": "http://json-schema.org/draft-07/schema#",
                                                "anyOf": [
                                                    {
                                                        "required": [
                                                            "file_name",
                                                            "object_url",
                                                            "uploaded_timestamp",
                                                            "file_size_bytes",
                                                            "md5_hash",
                                                            "artifact_category",
                                                            "data_format"
                                                        ]
                                                    },
                                                    {
                                                        "required": [
                                                            "upload_placeholder"
                                                        ]
                                                    }
                                                ],
                                                "description": "Any file artifact associated with a clinical trial.",
                                                "properties": {
                                                    "artifact_category": {
                                                        "description": "Artifact category.",
                                                        "enum": [
                                                            "Assay Artifact from CIMAC",
                                                            "Pipeline Artifact",
                                                            "Manifest File"
                                                        ],
                                                        "type": "string"
                                                    },
                                                    "artifact_creator": {
                                                        "description": "The name of the center that created this artifact.",
                                                        "enum": [
                                                            "DFCI",
                                                            "Mount Sinai",
                                                            "Stanford",
                                                            "MD Anderson"
                                                        ],
                                                        "type": "string"
                                                    },
                                                    "data_format": {
                                                        "description": "Data Format.",
                                                        "enum": [
                                                            "FASTA",
                                                            "FASTQ",
                                                            "IMAGE",
                                                            "VCF",
                                                            "CSV",
                                                            "XLSX",
                                                            "NPX",
                                                            "BAM",
                                                            "MAF",
                                                            "BINARY",
                                                            "TEXT",
                                                            "[NOT SET]"
                                                        ],
                                                        "type": "string"
                                                    },
                                                    "file_name": {
                                                        "$comment": "This supposedly get generated from 'gcs_uri_format' field in template schema def.",
<<<<<<< HEAD
                                                        "description": "The name of the file with extension.",
=======
                                                        "description": "The name of the file with extension",
>>>>>>> 75233e8e
                                                        "type": "string"
                                                    },
                                                    "file_size_bytes": {
                                                        "description": "File size in bytes.",
                                                        "type": "integer"
                                                    },
                                                    "md5_hash": {
                                                        "description": "MD5 Hash of artifact.",
                                                        "type": "string"
                                                    },
                                                    "object_url": {
                                                        "description": "URL to artifact within Google Bucket.",
                                                        "type": "string"
                                                    },
                                                    "upload_placeholder": {
                                                        "$comment": "It might be something like random uuid or `upload_job_id` to help trace everything back.",
                                                        "description": "A placeholder for when artifact file is being uploaded.",
                                                        "type": "string"
                                                    },
                                                    "uploaded_timestamp": {
                                                        "description": "Timestamp of when artifact was loaded into the system.",
                                                        "format": "date-time",
                                                        "type": "string"
                                                    },
                                                    "uploader": {
                                                        "description": "The name of the person uploading the artifact.",
                                                        "type": "string"
                                                    },
                                                    "uuid": {
                                                        "description": "UUID of artifact.",
                                                        "type": "string"
                                                    },
                                                    "visible": {
                                                        "description": "Indicates if the artifact is visible.  If set to false, the artifact is effectively deleted.",
                                                        "type": "boolean"
                                                    }
                                                },
                                                "title": "Artifact Core",
                                                "type": "object"
                                            },
                                            {
                                                "properties": {
                                                    "data_format": {
                                                        "const": "BAM",
                                                        "description": "Data format."
                                                    }
                                                }
                                            }
                                        ],
                                        "description": "Information about a Bam file.",
                                        "title": "BAM Artifact",
                                        "type": "object"
                                    },
                                    "align_sorted": {
                                        "$id": "bam_artifact",
                                        "$schema": "http://json-schema.org/draft-07/schema#",
                                        "allOf": [
                                            {
                                                "$id": "artifact_core",
                                                "$schema": "http://json-schema.org/draft-07/schema#",
                                                "anyOf": [
                                                    {
                                                        "required": [
                                                            "file_name",
                                                            "object_url",
                                                            "uploaded_timestamp",
                                                            "file_size_bytes",
                                                            "md5_hash",
                                                            "artifact_category",
                                                            "data_format"
                                                        ]
                                                    },
                                                    {
                                                        "required": [
                                                            "upload_placeholder"
                                                        ]
                                                    }
                                                ],
                                                "description": "Any file artifact associated with a clinical trial.",
                                                "properties": {
                                                    "artifact_category": {
                                                        "description": "Artifact category.",
                                                        "enum": [
                                                            "Assay Artifact from CIMAC",
                                                            "Pipeline Artifact",
                                                            "Manifest File"
                                                        ],
                                                        "type": "string"
                                                    },
                                                    "artifact_creator": {
                                                        "description": "The name of the center that created this artifact.",
                                                        "enum": [
                                                            "DFCI",
                                                            "Mount Sinai",
                                                            "Stanford",
                                                            "MD Anderson"
                                                        ],
                                                        "type": "string"
                                                    },
                                                    "data_format": {
                                                        "description": "Data Format.",
                                                        "enum": [
                                                            "FASTA",
                                                            "FASTQ",
                                                            "IMAGE",
                                                            "VCF",
                                                            "CSV",
                                                            "XLSX",
                                                            "NPX",
                                                            "BAM",
                                                            "MAF",
                                                            "BINARY",
                                                            "TEXT",
                                                            "[NOT SET]"
                                                        ],
                                                        "type": "string"
                                                    },
                                                    "file_name": {
                                                        "$comment": "This supposedly get generated from 'gcs_uri_format' field in template schema def.",
<<<<<<< HEAD
                                                        "description": "The name of the file with extension.",
=======
                                                        "description": "The name of the file with extension",
>>>>>>> 75233e8e
                                                        "type": "string"
                                                    },
                                                    "file_size_bytes": {
                                                        "description": "File size in bytes.",
                                                        "type": "integer"
                                                    },
                                                    "md5_hash": {
                                                        "description": "MD5 Hash of artifact.",
                                                        "type": "string"
                                                    },
                                                    "object_url": {
                                                        "description": "URL to artifact within Google Bucket.",
                                                        "type": "string"
                                                    },
                                                    "upload_placeholder": {
                                                        "$comment": "It might be something like random uuid or `upload_job_id` to help trace everything back.",
                                                        "description": "A placeholder for when artifact file is being uploaded.",
                                                        "type": "string"
                                                    },
                                                    "uploaded_timestamp": {
                                                        "description": "Timestamp of when artifact was loaded into the system.",
                                                        "format": "date-time",
                                                        "type": "string"
                                                    },
                                                    "uploader": {
                                                        "description": "The name of the person uploading the artifact.",
                                                        "type": "string"
                                                    },
                                                    "uuid": {
                                                        "description": "UUID of artifact.",
                                                        "type": "string"
                                                    },
                                                    "visible": {
                                                        "description": "Indicates if the artifact is visible.  If set to false, the artifact is effectively deleted.",
                                                        "type": "boolean"
                                                    }
                                                },
                                                "title": "Artifact Core",
                                                "type": "object"
                                            },
                                            {
                                                "properties": {
                                                    "data_format": {
                                                        "const": "BAM",
                                                        "description": "Data format."
                                                    }
                                                }
                                            }
                                        ],
                                        "description": "Information about a Bam file.",
                                        "title": "BAM Artifact",
                                        "type": "object"
                                    },
                                    "align_sorted_dedup": {
                                        "$id": "bam_artifact",
                                        "$schema": "http://json-schema.org/draft-07/schema#",
                                        "allOf": [
                                            {
                                                "$id": "artifact_core",
                                                "$schema": "http://json-schema.org/draft-07/schema#",
                                                "anyOf": [
                                                    {
                                                        "required": [
                                                            "file_name",
                                                            "object_url",
                                                            "uploaded_timestamp",
                                                            "file_size_bytes",
                                                            "md5_hash",
                                                            "artifact_category",
                                                            "data_format"
                                                        ]
                                                    },
                                                    {
                                                        "required": [
                                                            "upload_placeholder"
                                                        ]
                                                    }
                                                ],
                                                "description": "Any file artifact associated with a clinical trial.",
                                                "properties": {
                                                    "artifact_category": {
                                                        "description": "Artifact category.",
                                                        "enum": [
                                                            "Assay Artifact from CIMAC",
                                                            "Pipeline Artifact",
                                                            "Manifest File"
                                                        ],
                                                        "type": "string"
                                                    },
                                                    "artifact_creator": {
                                                        "description": "The name of the center that created this artifact.",
                                                        "enum": [
                                                            "DFCI",
                                                            "Mount Sinai",
                                                            "Stanford",
                                                            "MD Anderson"
                                                        ],
                                                        "type": "string"
                                                    },
                                                    "data_format": {
                                                        "description": "Data Format.",
                                                        "enum": [
                                                            "FASTA",
                                                            "FASTQ",
                                                            "IMAGE",
                                                            "VCF",
                                                            "CSV",
                                                            "XLSX",
                                                            "NPX",
                                                            "BAM",
                                                            "MAF",
                                                            "BINARY",
                                                            "TEXT",
                                                            "[NOT SET]"
                                                        ],
                                                        "type": "string"
                                                    },
                                                    "file_name": {
                                                        "$comment": "This supposedly get generated from 'gcs_uri_format' field in template schema def.",
<<<<<<< HEAD
                                                        "description": "The name of the file with extension.",
=======
                                                        "description": "The name of the file with extension",
>>>>>>> 75233e8e
                                                        "type": "string"
                                                    },
                                                    "file_size_bytes": {
                                                        "description": "File size in bytes.",
                                                        "type": "integer"
                                                    },
                                                    "md5_hash": {
                                                        "description": "MD5 Hash of artifact.",
                                                        "type": "string"
                                                    },
                                                    "object_url": {
                                                        "description": "URL to artifact within Google Bucket.",
                                                        "type": "string"
                                                    },
                                                    "upload_placeholder": {
                                                        "$comment": "It might be something like random uuid or `upload_job_id` to help trace everything back.",
                                                        "description": "A placeholder for when artifact file is being uploaded.",
                                                        "type": "string"
                                                    },
                                                    "uploaded_timestamp": {
                                                        "description": "Timestamp of when artifact was loaded into the system.",
                                                        "format": "date-time",
                                                        "type": "string"
                                                    },
                                                    "uploader": {
                                                        "description": "The name of the person uploading the artifact.",
                                                        "type": "string"
                                                    },
                                                    "uuid": {
                                                        "description": "UUID of artifact.",
                                                        "type": "string"
                                                    },
                                                    "visible": {
                                                        "description": "Indicates if the artifact is visible.  If set to false, the artifact is effectively deleted.",
                                                        "type": "boolean"
                                                    }
                                                },
                                                "title": "Artifact Core",
                                                "type": "object"
                                            },
                                            {
                                                "properties": {
                                                    "data_format": {
                                                        "const": "BAM",
                                                        "description": "Data format."
                                                    }
                                                }
                                            }
                                        ],
                                        "description": "Information about a Bam file.",
                                        "title": "BAM Artifact",
                                        "type": "object"
                                    }
                                },
                                "required": [
                                    "align_sorted",
                                    "align_sorted_dedup",
                                    "align_recalibrated"
                                ],
                                "title": "WES output align files",
                                "type": "object"
                            },
                            "somatic": {
                                "$id": "somatic",
                                "$schema": "http://json-schema.org/draft-07/schema#",
                                "description": "Somatic variant calling.",
                                "properties": {
                                    "maf": {
                                        "$id": "maf_artifact",
                                        "$schema": "http://json-schema.org/draft-07/schema#",
                                        "allOf": [
                                            {
                                                "$id": "artifact_core",
                                                "$schema": "http://json-schema.org/draft-07/schema#",
                                                "anyOf": [
                                                    {
                                                        "required": [
                                                            "file_name",
                                                            "object_url",
                                                            "uploaded_timestamp",
                                                            "file_size_bytes",
                                                            "md5_hash",
                                                            "artifact_category",
                                                            "data_format"
                                                        ]
                                                    },
                                                    {
                                                        "required": [
                                                            "upload_placeholder"
                                                        ]
                                                    }
                                                ],
                                                "description": "Any file artifact associated with a clinical trial.",
                                                "properties": {
                                                    "artifact_category": {
                                                        "description": "Artifact category.",
                                                        "enum": [
                                                            "Assay Artifact from CIMAC",
                                                            "Pipeline Artifact",
                                                            "Manifest File"
                                                        ],
                                                        "type": "string"
                                                    },
                                                    "artifact_creator": {
                                                        "description": "The name of the center that created this artifact.",
                                                        "enum": [
                                                            "DFCI",
                                                            "Mount Sinai",
                                                            "Stanford",
                                                            "MD Anderson"
                                                        ],
                                                        "type": "string"
                                                    },
                                                    "data_format": {
                                                        "description": "Data Format.",
                                                        "enum": [
                                                            "FASTA",
                                                            "FASTQ",
                                                            "IMAGE",
                                                            "VCF",
                                                            "CSV",
                                                            "XLSX",
                                                            "NPX",
                                                            "BAM",
                                                            "MAF",
                                                            "BINARY",
                                                            "TEXT",
                                                            "[NOT SET]"
                                                        ],
                                                        "type": "string"
                                                    },
                                                    "file_name": {
                                                        "$comment": "This supposedly get generated from 'gcs_uri_format' field in template schema def.",
<<<<<<< HEAD
                                                        "description": "The name of the file with extension.",
=======
                                                        "description": "The name of the file with extension",
>>>>>>> 75233e8e
                                                        "type": "string"
                                                    },
                                                    "file_size_bytes": {
                                                        "description": "File size in bytes.",
                                                        "type": "integer"
                                                    },
                                                    "md5_hash": {
                                                        "description": "MD5 Hash of artifact.",
                                                        "type": "string"
                                                    },
                                                    "object_url": {
                                                        "description": "URL to artifact within Google Bucket.",
                                                        "type": "string"
                                                    },
                                                    "upload_placeholder": {
                                                        "$comment": "It might be something like random uuid or `upload_job_id` to help trace everything back.",
                                                        "description": "A placeholder for when artifact file is being uploaded.",
                                                        "type": "string"
                                                    },
                                                    "uploaded_timestamp": {
                                                        "description": "Timestamp of when artifact was loaded into the system.",
                                                        "format": "date-time",
                                                        "type": "string"
                                                    },
                                                    "uploader": {
                                                        "description": "The name of the person uploading the artifact.",
                                                        "type": "string"
                                                    },
                                                    "uuid": {
                                                        "description": "UUID of artifact.",
                                                        "type": "string"
                                                    },
                                                    "visible": {
                                                        "description": "Indicates if the artifact is visible.  If set to false, the artifact is effectively deleted.",
                                                        "type": "boolean"
                                                    }
                                                },
                                                "title": "Artifact Core",
                                                "type": "object"
                                            },
                                            {
                                                "properties": {
                                                    "data_format": {
                                                        "const": "MAF",
                                                        "description": "Data format."
                                                    }
                                                }
                                            }
                                        ],
                                        "description": "Information about a Maf file.",
                                        "title": "MAF Artifact",
                                        "type": "object"
                                    },
                                    "vcf_filtered": {
                                        "$id": "vcf_artifact",
                                        "$schema": "http://json-schema.org/draft-07/schema#",
                                        "allOf": [
                                            {
                                                "$id": "artifact_core",
                                                "$schema": "http://json-schema.org/draft-07/schema#",
                                                "anyOf": [
                                                    {
                                                        "required": [
                                                            "file_name",
                                                            "object_url",
                                                            "uploaded_timestamp",
                                                            "file_size_bytes",
                                                            "md5_hash",
                                                            "artifact_category",
                                                            "data_format"
                                                        ]
                                                    },
                                                    {
                                                        "required": [
                                                            "upload_placeholder"
                                                        ]
                                                    }
                                                ],
                                                "description": "Any file artifact associated with a clinical trial.",
                                                "properties": {
                                                    "artifact_category": {
                                                        "description": "Artifact category.",
                                                        "enum": [
                                                            "Assay Artifact from CIMAC",
                                                            "Pipeline Artifact",
                                                            "Manifest File"
                                                        ],
                                                        "type": "string"
                                                    },
                                                    "artifact_creator": {
                                                        "description": "The name of the center that created this artifact.",
                                                        "enum": [
                                                            "DFCI",
                                                            "Mount Sinai",
                                                            "Stanford",
                                                            "MD Anderson"
                                                        ],
                                                        "type": "string"
                                                    },
                                                    "data_format": {
                                                        "description": "Data Format.",
                                                        "enum": [
                                                            "FASTA",
                                                            "FASTQ",
                                                            "IMAGE",
                                                            "VCF",
                                                            "CSV",
                                                            "XLSX",
                                                            "NPX",
                                                            "BAM",
                                                            "MAF",
                                                            "BINARY",
                                                            "TEXT",
                                                            "[NOT SET]"
                                                        ],
                                                        "type": "string"
                                                    },
                                                    "file_name": {
                                                        "$comment": "This supposedly get generated from 'gcs_uri_format' field in template schema def.",
<<<<<<< HEAD
                                                        "description": "The name of the file with extension.",
=======
                                                        "description": "The name of the file with extension",
>>>>>>> 75233e8e
                                                        "type": "string"
                                                    },
                                                    "file_size_bytes": {
                                                        "description": "File size in bytes.",
                                                        "type": "integer"
                                                    },
                                                    "md5_hash": {
                                                        "description": "MD5 Hash of artifact.",
                                                        "type": "string"
                                                    },
                                                    "object_url": {
                                                        "description": "URL to artifact within Google Bucket.",
                                                        "type": "string"
                                                    },
                                                    "upload_placeholder": {
                                                        "$comment": "It might be something like random uuid or `upload_job_id` to help trace everything back.",
                                                        "description": "A placeholder for when artifact file is being uploaded.",
                                                        "type": "string"
                                                    },
                                                    "uploaded_timestamp": {
                                                        "description": "Timestamp of when artifact was loaded into the system.",
                                                        "format": "date-time",
                                                        "type": "string"
                                                    },
                                                    "uploader": {
                                                        "description": "The name of the person uploading the artifact.",
                                                        "type": "string"
                                                    },
                                                    "uuid": {
                                                        "description": "UUID of artifact.",
                                                        "type": "string"
                                                    },
                                                    "visible": {
                                                        "description": "Indicates if the artifact is visible.  If set to false, the artifact is effectively deleted.",
                                                        "type": "boolean"
                                                    }
                                                },
                                                "title": "Artifact Core",
                                                "type": "object"
                                            },
                                            {
                                                "properties": {
                                                    "data_format": {
                                                        "const": "VCF",
                                                        "description": "Data format."
                                                    }
                                                }
                                            }
                                        ],
                                        "description": "Information about a VCF file.",
                                        "title": "VCF Artifact",
                                        "type": "object"
                                    }
                                },
                                "required": [
                                    "vcf_filtered",
                                    "maf"
                                ],
                                "title": "Somatic variant output sample files",
                                "type": "object"
                            },
                            "tumor": {
                                "$id": "alignment",
                                "$schema": "http://json-schema.org/draft-07/schema#",
                                "description": "WES output align files.",
                                "properties": {
                                    "align_recalibrated": {
                                        "$id": "bam_artifact",
                                        "$schema": "http://json-schema.org/draft-07/schema#",
                                        "allOf": [
                                            {
                                                "$id": "artifact_core",
                                                "$schema": "http://json-schema.org/draft-07/schema#",
                                                "anyOf": [
                                                    {
                                                        "required": [
                                                            "file_name",
                                                            "object_url",
                                                            "uploaded_timestamp",
                                                            "file_size_bytes",
                                                            "md5_hash",
                                                            "artifact_category",
                                                            "data_format"
                                                        ]
                                                    },
                                                    {
                                                        "required": [
                                                            "upload_placeholder"
                                                        ]
                                                    }
                                                ],
                                                "description": "Any file artifact associated with a clinical trial.",
                                                "properties": {
                                                    "artifact_category": {
                                                        "description": "Artifact category.",
                                                        "enum": [
                                                            "Assay Artifact from CIMAC",
                                                            "Pipeline Artifact",
                                                            "Manifest File"
                                                        ],
                                                        "type": "string"
                                                    },
                                                    "artifact_creator": {
                                                        "description": "The name of the center that created this artifact.",
                                                        "enum": [
                                                            "DFCI",
                                                            "Mount Sinai",
                                                            "Stanford",
                                                            "MD Anderson"
                                                        ],
                                                        "type": "string"
                                                    },
                                                    "data_format": {
                                                        "description": "Data Format.",
                                                        "enum": [
                                                            "FASTA",
                                                            "FASTQ",
                                                            "IMAGE",
                                                            "VCF",
                                                            "CSV",
                                                            "XLSX",
                                                            "NPX",
                                                            "BAM",
                                                            "MAF",
                                                            "BINARY",
                                                            "TEXT",
                                                            "[NOT SET]"
                                                        ],
                                                        "type": "string"
                                                    },
                                                    "file_name": {
                                                        "$comment": "This supposedly get generated from 'gcs_uri_format' field in template schema def.",
<<<<<<< HEAD
                                                        "description": "The name of the file with extension.",
=======
                                                        "description": "The name of the file with extension",
>>>>>>> 75233e8e
                                                        "type": "string"
                                                    },
                                                    "file_size_bytes": {
                                                        "description": "File size in bytes.",
                                                        "type": "integer"
                                                    },
                                                    "md5_hash": {
                                                        "description": "MD5 Hash of artifact.",
                                                        "type": "string"
                                                    },
                                                    "object_url": {
                                                        "description": "URL to artifact within Google Bucket.",
                                                        "type": "string"
                                                    },
                                                    "upload_placeholder": {
                                                        "$comment": "It might be something like random uuid or `upload_job_id` to help trace everything back.",
                                                        "description": "A placeholder for when artifact file is being uploaded.",
                                                        "type": "string"
                                                    },
                                                    "uploaded_timestamp": {
                                                        "description": "Timestamp of when artifact was loaded into the system.",
                                                        "format": "date-time",
                                                        "type": "string"
                                                    },
                                                    "uploader": {
                                                        "description": "The name of the person uploading the artifact.",
                                                        "type": "string"
                                                    },
                                                    "uuid": {
                                                        "description": "UUID of artifact.",
                                                        "type": "string"
                                                    },
                                                    "visible": {
                                                        "description": "Indicates if the artifact is visible.  If set to false, the artifact is effectively deleted.",
                                                        "type": "boolean"
                                                    }
                                                },
                                                "title": "Artifact Core",
                                                "type": "object"
                                            },
                                            {
                                                "properties": {
                                                    "data_format": {
                                                        "const": "BAM",
                                                        "description": "Data format."
                                                    }
                                                }
                                            }
                                        ],
                                        "description": "Information about a Bam file.",
                                        "title": "BAM Artifact",
                                        "type": "object"
                                    },
                                    "align_sorted": {
                                        "$id": "bam_artifact",
                                        "$schema": "http://json-schema.org/draft-07/schema#",
                                        "allOf": [
                                            {
                                                "$id": "artifact_core",
                                                "$schema": "http://json-schema.org/draft-07/schema#",
                                                "anyOf": [
                                                    {
                                                        "required": [
                                                            "file_name",
                                                            "object_url",
                                                            "uploaded_timestamp",
                                                            "file_size_bytes",
                                                            "md5_hash",
                                                            "artifact_category",
                                                            "data_format"
                                                        ]
                                                    },
                                                    {
                                                        "required": [
                                                            "upload_placeholder"
                                                        ]
                                                    }
                                                ],
                                                "description": "Any file artifact associated with a clinical trial.",
                                                "properties": {
                                                    "artifact_category": {
                                                        "description": "Artifact category.",
                                                        "enum": [
                                                            "Assay Artifact from CIMAC",
                                                            "Pipeline Artifact",
                                                            "Manifest File"
                                                        ],
                                                        "type": "string"
                                                    },
                                                    "artifact_creator": {
                                                        "description": "The name of the center that created this artifact.",
                                                        "enum": [
                                                            "DFCI",
                                                            "Mount Sinai",
                                                            "Stanford",
                                                            "MD Anderson"
                                                        ],
                                                        "type": "string"
                                                    },
                                                    "data_format": {
                                                        "description": "Data Format.",
                                                        "enum": [
                                                            "FASTA",
                                                            "FASTQ",
                                                            "IMAGE",
                                                            "VCF",
                                                            "CSV",
                                                            "XLSX",
                                                            "NPX",
                                                            "BAM",
                                                            "MAF",
                                                            "BINARY",
                                                            "TEXT",
                                                            "[NOT SET]"
                                                        ],
                                                        "type": "string"
                                                    },
                                                    "file_name": {
                                                        "$comment": "This supposedly get generated from 'gcs_uri_format' field in template schema def.",
<<<<<<< HEAD
                                                        "description": "The name of the file with extension.",
=======
                                                        "description": "The name of the file with extension",
>>>>>>> 75233e8e
                                                        "type": "string"
                                                    },
                                                    "file_size_bytes": {
                                                        "description": "File size in bytes.",
                                                        "type": "integer"
                                                    },
                                                    "md5_hash": {
                                                        "description": "MD5 Hash of artifact.",
                                                        "type": "string"
                                                    },
                                                    "object_url": {
                                                        "description": "URL to artifact within Google Bucket.",
                                                        "type": "string"
                                                    },
                                                    "upload_placeholder": {
                                                        "$comment": "It might be something like random uuid or `upload_job_id` to help trace everything back.",
                                                        "description": "A placeholder for when artifact file is being uploaded.",
                                                        "type": "string"
                                                    },
                                                    "uploaded_timestamp": {
                                                        "description": "Timestamp of when artifact was loaded into the system.",
                                                        "format": "date-time",
                                                        "type": "string"
                                                    },
                                                    "uploader": {
                                                        "description": "The name of the person uploading the artifact.",
                                                        "type": "string"
                                                    },
                                                    "uuid": {
                                                        "description": "UUID of artifact.",
                                                        "type": "string"
                                                    },
                                                    "visible": {
                                                        "description": "Indicates if the artifact is visible.  If set to false, the artifact is effectively deleted.",
                                                        "type": "boolean"
                                                    }
                                                },
                                                "title": "Artifact Core",
                                                "type": "object"
                                            },
                                            {
                                                "properties": {
                                                    "data_format": {
                                                        "const": "BAM",
                                                        "description": "Data format."
                                                    }
                                                }
                                            }
                                        ],
                                        "description": "Information about a Bam file.",
                                        "title": "BAM Artifact",
                                        "type": "object"
                                    },
                                    "align_sorted_dedup": {
                                        "$id": "bam_artifact",
                                        "$schema": "http://json-schema.org/draft-07/schema#",
                                        "allOf": [
                                            {
                                                "$id": "artifact_core",
                                                "$schema": "http://json-schema.org/draft-07/schema#",
                                                "anyOf": [
                                                    {
                                                        "required": [
                                                            "file_name",
                                                            "object_url",
                                                            "uploaded_timestamp",
                                                            "file_size_bytes",
                                                            "md5_hash",
                                                            "artifact_category",
                                                            "data_format"
                                                        ]
                                                    },
                                                    {
                                                        "required": [
                                                            "upload_placeholder"
                                                        ]
                                                    }
                                                ],
                                                "description": "Any file artifact associated with a clinical trial.",
                                                "properties": {
                                                    "artifact_category": {
                                                        "description": "Artifact category.",
                                                        "enum": [
                                                            "Assay Artifact from CIMAC",
                                                            "Pipeline Artifact",
                                                            "Manifest File"
                                                        ],
                                                        "type": "string"
                                                    },
                                                    "artifact_creator": {
                                                        "description": "The name of the center that created this artifact.",
                                                        "enum": [
                                                            "DFCI",
                                                            "Mount Sinai",
                                                            "Stanford",
                                                            "MD Anderson"
                                                        ],
                                                        "type": "string"
                                                    },
                                                    "data_format": {
                                                        "description": "Data Format.",
                                                        "enum": [
                                                            "FASTA",
                                                            "FASTQ",
                                                            "IMAGE",
                                                            "VCF",
                                                            "CSV",
                                                            "XLSX",
                                                            "NPX",
                                                            "BAM",
                                                            "MAF",
                                                            "BINARY",
                                                            "TEXT",
                                                            "[NOT SET]"
                                                        ],
                                                        "type": "string"
                                                    },
                                                    "file_name": {
                                                        "$comment": "This supposedly get generated from 'gcs_uri_format' field in template schema def.",
<<<<<<< HEAD
                                                        "description": "The name of the file with extension.",
=======
                                                        "description": "The name of the file with extension",
>>>>>>> 75233e8e
                                                        "type": "string"
                                                    },
                                                    "file_size_bytes": {
                                                        "description": "File size in bytes.",
                                                        "type": "integer"
                                                    },
                                                    "md5_hash": {
                                                        "description": "MD5 Hash of artifact.",
                                                        "type": "string"
                                                    },
                                                    "object_url": {
                                                        "description": "URL to artifact within Google Bucket.",
                                                        "type": "string"
                                                    },
                                                    "upload_placeholder": {
                                                        "$comment": "It might be something like random uuid or `upload_job_id` to help trace everything back.",
                                                        "description": "A placeholder for when artifact file is being uploaded.",
                                                        "type": "string"
                                                    },
                                                    "uploaded_timestamp": {
                                                        "description": "Timestamp of when artifact was loaded into the system.",
                                                        "format": "date-time",
                                                        "type": "string"
                                                    },
                                                    "uploader": {
                                                        "description": "The name of the person uploading the artifact.",
                                                        "type": "string"
                                                    },
                                                    "uuid": {
                                                        "description": "UUID of artifact.",
                                                        "type": "string"
                                                    },
                                                    "visible": {
                                                        "description": "Indicates if the artifact is visible.  If set to false, the artifact is effectively deleted.",
                                                        "type": "boolean"
                                                    }
                                                },
                                                "title": "Artifact Core",
                                                "type": "object"
                                            },
                                            {
                                                "properties": {
                                                    "data_format": {
                                                        "const": "BAM",
                                                        "description": "Data format."
                                                    }
                                                }
                                            }
                                        ],
                                        "description": "Information about a Bam file.",
                                        "title": "BAM Artifact",
                                        "type": "object"
                                    }
                                },
                                "required": [
                                    "align_sorted",
                                    "align_sorted_dedup",
                                    "align_recalibrated"
                                ],
                                "title": "WES output align files",
                                "type": "object"
                            }
                        },
                        "required": [
                            "tumor",
                            "normal",
                            "somatic"
                        ],
                        "title": "WES Output Files",
                        "type": "object"
                    },
                    "wes_experiment_id": {
                        "description": "Identification # for Wes Output files.",
                        "type": "string"
                    }
                },
                "required": [
                    "wes_experiment_id"
                ],
                "title": "WES assay export",
                "type": "object"
            },
            "type": "array"
        },
        "enrichment_vendor_kit": {
            "description": "Vendor for the bait set used for enrichment , e.g. Twist, Agilent, IDT.",
            "enum": [
                "Agilent",
                "Twist",
                "IDT",
                "NEB"
            ],
            "type": "string"
        },
        "records": {
            "items": {
                "$id": "wes_assay_record",
                "$schema": "http://json-schema.org/draft-07/schema#",
                "allOf": [
                    {
                        "$id": "ngs_assay_record",
                        "$schema": "http://json-schema.org/draft-07/schema#",
                        "description": "A single data record from an NGS assay.",
                        "properties": {
                            "average_insert_size": {
                                "description": "The average insert size for the library.",
                                "exclusiveMinimum": 0,
                                "maximum": 10000,
                                "type": "integer"
                            },
                            "cimac_aliquot_id": {
                                "$comment": "Id of an aliquot within this clinical trial, that this assay record is based upon.",
                                "description": "Aliquot identifier assigned by the CIMAC-CIDC Network. Example: CIMAC-12453.",
                                "type": "string"
                            },
                            "cimac_participant_id": {
                                "$comment": "Id of an participant within this clinical trial, that this assay record is based upon.",
                                "description": "Participant identifier assigned by the CIMAC-CIDC Network. Example: CIMAC-1234.",
                                "type": "string"
                            },
                            "cimac_sample_id": {
                                "$comment": "Id of an sample within this clinical trial, that this assay record is based upon.",
                                "description": "Specimen identifier assigned by the CIMAC-CIDC Network. Example: CIMAC-12453.",
                                "type": "string"
                            },
                            "files": {
                                "$comment": "Fastq and read group mapping files produced by the assay for that .",
                                "$id": "fastq_pair_and_mapping",
                                "$schema": "http://json-schema.org/draft-07/schema#",
                                "description": "Paired end sequencing fastq file pair and read group mapping file.",
                                "properties": {
                                    "r1": {
                                        "$comment": "Fastq file for the first fragment.Fastq file for the second fragment.",
                                        "$id": "fastq_artifact",
                                        "$schema": "http://json-schema.org/draft-07/schema#",
                                        "allOf": [
                                            {
                                                "$id": "artifact_core",
                                                "$schema": "http://json-schema.org/draft-07/schema#",
                                                "anyOf": [
                                                    {
                                                        "required": [
                                                            "file_name",
                                                            "object_url",
                                                            "uploaded_timestamp",
                                                            "file_size_bytes",
                                                            "md5_hash",
                                                            "artifact_category",
                                                            "data_format"
                                                        ]
                                                    },
                                                    {
                                                        "required": [
                                                            "upload_placeholder"
                                                        ]
                                                    }
                                                ],
                                                "description": "Any file artifact associated with a clinical trial.",
                                                "properties": {
                                                    "artifact_category": {
                                                        "description": "Artifact category.",
                                                        "enum": [
                                                            "Assay Artifact from CIMAC",
                                                            "Pipeline Artifact",
                                                            "Manifest File"
                                                        ],
                                                        "type": "string"
                                                    },
                                                    "artifact_creator": {
                                                        "description": "The name of the center that created this artifact.",
                                                        "enum": [
                                                            "DFCI",
                                                            "Mount Sinai",
                                                            "Stanford",
                                                            "MD Anderson"
                                                        ],
                                                        "type": "string"
                                                    },
                                                    "data_format": {
                                                        "description": "Data Format.",
                                                        "enum": [
                                                            "FASTA",
                                                            "FASTQ",
                                                            "IMAGE",
                                                            "VCF",
                                                            "CSV",
                                                            "XLSX",
                                                            "NPX",
                                                            "BAM",
                                                            "MAF",
                                                            "BINARY",
                                                            "TEXT",
                                                            "[NOT SET]"
                                                        ],
                                                        "type": "string"
                                                    },
                                                    "file_name": {
                                                        "$comment": "This supposedly get generated from 'gcs_uri_format' field in template schema def.",
<<<<<<< HEAD
                                                        "description": "The name of the file with extension.",
=======
                                                        "description": "The name of the file with extension",
>>>>>>> 75233e8e
                                                        "type": "string"
                                                    },
                                                    "file_size_bytes": {
                                                        "description": "File size in bytes.",
                                                        "type": "integer"
                                                    },
                                                    "md5_hash": {
                                                        "description": "MD5 Hash of artifact.",
                                                        "type": "string"
                                                    },
                                                    "object_url": {
                                                        "description": "URL to artifact within Google Bucket.",
                                                        "type": "string"
                                                    },
                                                    "upload_placeholder": {
                                                        "$comment": "It might be something like random uuid or `upload_job_id` to help trace everything back.",
                                                        "description": "A placeholder for when artifact file is being uploaded.",
                                                        "type": "string"
                                                    },
                                                    "uploaded_timestamp": {
                                                        "description": "Timestamp of when artifact was loaded into the system.",
                                                        "format": "date-time",
                                                        "type": "string"
                                                    },
                                                    "uploader": {
                                                        "description": "The name of the person uploading the artifact.",
                                                        "type": "string"
                                                    },
                                                    "uuid": {
                                                        "description": "UUID of artifact.",
                                                        "type": "string"
                                                    },
                                                    "visible": {
                                                        "description": "Indicates if the artifact is visible.  If set to false, the artifact is effectively deleted.",
                                                        "type": "boolean"
                                                    }
                                                },
                                                "title": "Artifact Core",
                                                "type": "object"
                                            },
                                            {
                                                "properties": {
                                                    "data_format": {
                                                        "const": "FASTQ",
                                                        "description": "Data format."
                                                    }
                                                }
                                            }
                                        ],
                                        "description": "Information about a fastq file.",
                                        "title": "FastQ Artifact",
                                        "type": "object"
                                    },
                                    "r2": {
                                        "$comment": "Fastq file for the first fragment.Fastq file for the second fragment.",
                                        "$id": "fastq_artifact",
                                        "$schema": "http://json-schema.org/draft-07/schema#",
                                        "allOf": [
                                            {
                                                "$id": "artifact_core",
                                                "$schema": "http://json-schema.org/draft-07/schema#",
                                                "anyOf": [
                                                    {
                                                        "required": [
                                                            "file_name",
                                                            "object_url",
                                                            "uploaded_timestamp",
                                                            "file_size_bytes",
                                                            "md5_hash",
                                                            "artifact_category",
                                                            "data_format"
                                                        ]
                                                    },
                                                    {
                                                        "required": [
                                                            "upload_placeholder"
                                                        ]
                                                    }
                                                ],
                                                "description": "Any file artifact associated with a clinical trial.",
                                                "properties": {
                                                    "artifact_category": {
                                                        "description": "Artifact category.",
                                                        "enum": [
                                                            "Assay Artifact from CIMAC",
                                                            "Pipeline Artifact",
                                                            "Manifest File"
                                                        ],
                                                        "type": "string"
                                                    },
                                                    "artifact_creator": {
                                                        "description": "The name of the center that created this artifact.",
                                                        "enum": [
                                                            "DFCI",
                                                            "Mount Sinai",
                                                            "Stanford",
                                                            "MD Anderson"
                                                        ],
                                                        "type": "string"
                                                    },
                                                    "data_format": {
                                                        "description": "Data Format.",
                                                        "enum": [
                                                            "FASTA",
                                                            "FASTQ",
                                                            "IMAGE",
                                                            "VCF",
                                                            "CSV",
                                                            "XLSX",
                                                            "NPX",
                                                            "BAM",
                                                            "MAF",
                                                            "BINARY",
                                                            "TEXT",
                                                            "[NOT SET]"
                                                        ],
                                                        "type": "string"
                                                    },
                                                    "file_name": {
                                                        "$comment": "This supposedly get generated from 'gcs_uri_format' field in template schema def.",
<<<<<<< HEAD
                                                        "description": "The name of the file with extension.",
=======
                                                        "description": "The name of the file with extension",
>>>>>>> 75233e8e
                                                        "type": "string"
                                                    },
                                                    "file_size_bytes": {
                                                        "description": "File size in bytes.",
                                                        "type": "integer"
                                                    },
                                                    "md5_hash": {
                                                        "description": "MD5 Hash of artifact.",
                                                        "type": "string"
                                                    },
                                                    "object_url": {
                                                        "description": "URL to artifact within Google Bucket.",
                                                        "type": "string"
                                                    },
                                                    "upload_placeholder": {
                                                        "$comment": "It might be something like random uuid or `upload_job_id` to help trace everything back.",
                                                        "description": "A placeholder for when artifact file is being uploaded.",
                                                        "type": "string"
                                                    },
                                                    "uploaded_timestamp": {
                                                        "description": "Timestamp of when artifact was loaded into the system.",
                                                        "format": "date-time",
                                                        "type": "string"
                                                    },
                                                    "uploader": {
                                                        "description": "The name of the person uploading the artifact.",
                                                        "type": "string"
                                                    },
                                                    "uuid": {
                                                        "description": "UUID of artifact.",
                                                        "type": "string"
                                                    },
                                                    "visible": {
                                                        "description": "Indicates if the artifact is visible.  If set to false, the artifact is effectively deleted.",
                                                        "type": "boolean"
                                                    }
                                                },
                                                "title": "Artifact Core",
                                                "type": "object"
                                            },
                                            {
                                                "properties": {
                                                    "data_format": {
                                                        "const": "FASTQ",
                                                        "description": "Data format."
                                                    }
                                                }
                                            }
                                        ],
                                        "description": "Information about a fastq file.",
                                        "title": "FastQ Artifact",
                                        "type": "object"
                                    },
                                    "read_group_mapping_file": {
                                        "$comment": "Stores read group information for each read in the fastq files.  Needed for when samples are run across multiple lanes.",
                                        "$id": "text_artifact",
                                        "$schema": "http://json-schema.org/draft-07/schema#",
                                        "allOf": [
                                            {
                                                "$id": "artifact_core",
                                                "$schema": "http://json-schema.org/draft-07/schema#",
                                                "anyOf": [
                                                    {
                                                        "required": [
                                                            "file_name",
                                                            "object_url",
                                                            "uploaded_timestamp",
                                                            "file_size_bytes",
                                                            "md5_hash",
                                                            "artifact_category",
                                                            "data_format"
                                                        ]
                                                    },
                                                    {
                                                        "required": [
                                                            "upload_placeholder"
                                                        ]
                                                    }
                                                ],
                                                "description": "Any file artifact associated with a clinical trial.",
                                                "properties": {
                                                    "artifact_category": {
                                                        "description": "Artifact category.",
                                                        "enum": [
                                                            "Assay Artifact from CIMAC",
                                                            "Pipeline Artifact",
                                                            "Manifest File"
                                                        ],
                                                        "type": "string"
                                                    },
                                                    "artifact_creator": {
                                                        "description": "The name of the center that created this artifact.",
                                                        "enum": [
                                                            "DFCI",
                                                            "Mount Sinai",
                                                            "Stanford",
                                                            "MD Anderson"
                                                        ],
                                                        "type": "string"
                                                    },
                                                    "data_format": {
                                                        "description": "Data Format.",
                                                        "enum": [
                                                            "FASTA",
                                                            "FASTQ",
                                                            "IMAGE",
                                                            "VCF",
                                                            "CSV",
                                                            "XLSX",
                                                            "NPX",
                                                            "BAM",
                                                            "MAF",
                                                            "BINARY",
                                                            "TEXT",
                                                            "[NOT SET]"
                                                        ],
                                                        "type": "string"
                                                    },
                                                    "file_name": {
                                                        "$comment": "This supposedly get generated from 'gcs_uri_format' field in template schema def.",
<<<<<<< HEAD
                                                        "description": "The name of the file with extension.",
=======
                                                        "description": "The name of the file with extension",
>>>>>>> 75233e8e
                                                        "type": "string"
                                                    },
                                                    "file_size_bytes": {
                                                        "description": "File size in bytes.",
                                                        "type": "integer"
                                                    },
                                                    "md5_hash": {
                                                        "description": "MD5 Hash of artifact.",
                                                        "type": "string"
                                                    },
                                                    "object_url": {
                                                        "description": "URL to artifact within Google Bucket.",
                                                        "type": "string"
                                                    },
                                                    "upload_placeholder": {
                                                        "$comment": "It might be something like random uuid or `upload_job_id` to help trace everything back.",
                                                        "description": "A placeholder for when artifact file is being uploaded.",
                                                        "type": "string"
                                                    },
                                                    "uploaded_timestamp": {
                                                        "description": "Timestamp of when artifact was loaded into the system.",
                                                        "format": "date-time",
                                                        "type": "string"
                                                    },
                                                    "uploader": {
                                                        "description": "The name of the person uploading the artifact.",
                                                        "type": "string"
                                                    },
                                                    "uuid": {
                                                        "description": "UUID of artifact.",
                                                        "type": "string"
                                                    },
                                                    "visible": {
                                                        "description": "Indicates if the artifact is visible.  If set to false, the artifact is effectively deleted.",
                                                        "type": "boolean"
                                                    }
                                                },
                                                "title": "Artifact Core",
                                                "type": "object"
                                            },
                                            {
                                                "properties": {
                                                    "data_format": {
                                                        "const": "TEXT",
                                                        "description": "Data format."
                                                    }
                                                }
                                            }
                                        ],
                                        "description": "Information about text files.",
                                        "mergeStrategy": "objectMerge",
                                        "title": "Text Artifact",
                                        "type": "object"
                                    }
                                },
                                "required": [
                                    "r1",
                                    "r2",
                                    "read_group_mapping_file"
                                ],
                                "title": "Fastq pair and group mapping",
                                "type": "object"
                            },
                            "input_ng": {
                                "description": "Amount of DNA/RNA (in ng) used for library construction.",
                                "exclusiveMinimum": 0,
                                "maximum": 10000,
                                "type": "integer"
                            },
                            "library_kit_lot": {
                                "description": "Lot number for the library construction kit.",
                                "type": "string"
                            },
                            "library_prep_date": {
                                "description": "Date of library construction.",
                                "format": "date",
                                "type": "string"
                            },
                            "library_yield_ng": {
                                "description": "Resulting yield (in ng) from library construction.",
                                "exclusiveMinimum": 0,
                                "maximum": 2000,
                                "type": "integer"
                            }
                        },
                        "required": [
                            "library_kit_lot",
                            "library_prep_date",
                            "cimac_participant_id",
                            "cimac_sample_id",
                            "cimac_aliquot_id",
                            "files"
                        ],
                        "title": "NGS assay record",
                        "type": "object"
                    }
                ],
                "description": "A single data record from WES assay.",
                "mergeStrategy": "objectMerge",
                "properties": {
                    "capture_date": {
                        "description": "Date of the hybrid capture enrichment.",
                        "format": "date",
                        "type": "string"
                    },
                    "enrichment_vendor_lot": {
                        "description": "Lot number for the bait set.",
                        "type": "string"
                    }
                },
                "required": [
                    "enrichment_vendor_lot"
                ],
                "title": "WES assay record",
                "type": "object"
            },
            "mergeOptions": {
                "idRef": "cimac_aliquot_id"
            },
            "mergeStrategy": "arrayMergeById",
            "type": "array"
        }
    },
    "required": [
        "records"
    ],
    "title": "Whole Exome Sequencing Assay.",
    "type": "object"
}</code></pre>
  </container>


    </main>
    <script src="https://code.jquery.com/jquery-3.3.1.slim.min.js" integrity="sha384-q8i/X+965DzO0rT7abK41JStQIAqVgRVzpbzo5smXKp4YfRvH+8abtTE1Pi6jizo" crossorigin="anonymous"></script>
    <script src="https://cdnjs.cloudflare.com/ajax/libs/popper.js/1.14.7/umd/popper.min.js" integrity="sha384-UO2eT0CpHqdSJQ6hJty5KVphtPhzWj9WO1clHTMGa3JDZwrnQq4sF86dIHNDz0W1" crossorigin="anonymous"></script>
    <script src="https://stackpath.bootstrapcdn.com/bootstrap/4.3.1/js/bootstrap.min.js" integrity="sha384-JjSmVgyd0p3pXB1rRibZUAYoIIy6OrQ6VrjIEaFf/nJGzIxFDsf4x0xIM+B07jRM" crossorigin="anonymous"></script>
  </body>
</html>
    <|MERGE_RESOLUTION|>--- conflicted
+++ resolved
@@ -405,11 +405,7 @@
                                                     },
                                                     "file_name": {
                                                         "$comment": "This supposedly get generated from 'gcs_uri_format' field in template schema def.",
-<<<<<<< HEAD
                                                         "description": "The name of the file with extension.",
-=======
-                                                        "description": "The name of the file with extension",
->>>>>>> 75233e8e
                                                         "type": "string"
                                                     },
                                                     "file_size_bytes": {
@@ -541,11 +537,7 @@
                                                     },
                                                     "file_name": {
                                                         "$comment": "This supposedly get generated from 'gcs_uri_format' field in template schema def.",
-<<<<<<< HEAD
                                                         "description": "The name of the file with extension.",
-=======
-                                                        "description": "The name of the file with extension",
->>>>>>> 75233e8e
                                                         "type": "string"
                                                     },
                                                     "file_size_bytes": {
@@ -665,11 +657,7 @@
                                                     },
                                                     "file_name": {
                                                         "$comment": "This supposedly get generated from 'gcs_uri_format' field in template schema def.",
-<<<<<<< HEAD
                                                         "description": "The name of the file with extension.",
-=======
-                                                        "description": "The name of the file with extension",
->>>>>>> 75233e8e
                                                         "type": "string"
                                                     },
                                                     "file_size_bytes": {
@@ -789,11 +777,7 @@
                                                     },
                                                     "file_name": {
                                                         "$comment": "This supposedly get generated from 'gcs_uri_format' field in template schema def.",
-<<<<<<< HEAD
                                                         "description": "The name of the file with extension.",
-=======
-                                                        "description": "The name of the file with extension",
->>>>>>> 75233e8e
                                                         "type": "string"
                                                     },
                                                     "file_size_bytes": {
@@ -927,11 +911,7 @@
                                                     },
                                                     "file_name": {
                                                         "$comment": "This supposedly get generated from 'gcs_uri_format' field in template schema def.",
-<<<<<<< HEAD
                                                         "description": "The name of the file with extension.",
-=======
-                                                        "description": "The name of the file with extension",
->>>>>>> 75233e8e
                                                         "type": "string"
                                                     },
                                                     "file_size_bytes": {
@@ -1051,11 +1031,7 @@
                                                     },
                                                     "file_name": {
                                                         "$comment": "This supposedly get generated from 'gcs_uri_format' field in template schema def.",
-<<<<<<< HEAD
                                                         "description": "The name of the file with extension.",
-=======
-                                                        "description": "The name of the file with extension",
->>>>>>> 75233e8e
                                                         "type": "string"
                                                     },
                                                     "file_size_bytes": {
@@ -1188,11 +1164,7 @@
                                                     },
                                                     "file_name": {
                                                         "$comment": "This supposedly get generated from 'gcs_uri_format' field in template schema def.",
-<<<<<<< HEAD
                                                         "description": "The name of the file with extension.",
-=======
-                                                        "description": "The name of the file with extension",
->>>>>>> 75233e8e
                                                         "type": "string"
                                                     },
                                                     "file_size_bytes": {
@@ -1312,11 +1284,7 @@
                                                     },
                                                     "file_name": {
                                                         "$comment": "This supposedly get generated from 'gcs_uri_format' field in template schema def.",
-<<<<<<< HEAD
                                                         "description": "The name of the file with extension.",
-=======
-                                                        "description": "The name of the file with extension",
->>>>>>> 75233e8e
                                                         "type": "string"
                                                     },
                                                     "file_size_bytes": {
@@ -1436,11 +1404,7 @@
                                                     },
                                                     "file_name": {
                                                         "$comment": "This supposedly get generated from 'gcs_uri_format' field in template schema def.",
-<<<<<<< HEAD
                                                         "description": "The name of the file with extension.",
-=======
-                                                        "description": "The name of the file with extension",
->>>>>>> 75233e8e
                                                         "type": "string"
                                                     },
                                                     "file_size_bytes": {
@@ -1573,7 +1537,7 @@
                                 "description": "Paired end sequencing fastq file pair and read group mapping file.",
                                 "properties": {
                                     "r1": {
-                                        "$comment": "Fastq file for the first fragment.Fastq file for the second fragment.",
+                                        "$comment": "Fastq file for the first fragment.",
                                         "$id": "fastq_artifact",
                                         "$schema": "http://json-schema.org/draft-07/schema#",
                                         "allOf": [
@@ -1639,11 +1603,7 @@
                                                     },
                                                     "file_name": {
                                                         "$comment": "This supposedly get generated from 'gcs_uri_format' field in template schema def.",
-<<<<<<< HEAD
                                                         "description": "The name of the file with extension.",
-=======
-                                                        "description": "The name of the file with extension",
->>>>>>> 75233e8e
                                                         "type": "string"
                                                     },
                                                     "file_size_bytes": {
@@ -1698,7 +1658,7 @@
                                         "type": "object"
                                     },
                                     "r2": {
-                                        "$comment": "Fastq file for the first fragment.Fastq file for the second fragment.",
+                                        "$comment": "Fastq file for the second fragment.",
                                         "$id": "fastq_artifact",
                                         "$schema": "http://json-schema.org/draft-07/schema#",
                                         "allOf": [
@@ -1764,11 +1724,7 @@
                                                     },
                                                     "file_name": {
                                                         "$comment": "This supposedly get generated from 'gcs_uri_format' field in template schema def.",
-<<<<<<< HEAD
                                                         "description": "The name of the file with extension.",
-=======
-                                                        "description": "The name of the file with extension",
->>>>>>> 75233e8e
                                                         "type": "string"
                                                     },
                                                     "file_size_bytes": {
@@ -1889,11 +1845,7 @@
                                                     },
                                                     "file_name": {
                                                         "$comment": "This supposedly get generated from 'gcs_uri_format' field in template schema def.",
-<<<<<<< HEAD
                                                         "description": "The name of the file with extension.",
-=======
-                                                        "description": "The name of the file with extension",
->>>>>>> 75233e8e
                                                         "type": "string"
                                                     },
                                                     "file_size_bytes": {
