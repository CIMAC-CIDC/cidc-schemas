--- conflicted
+++ resolved
@@ -467,47 +467,11 @@
         # creating preamble obj 
         preamble_obj = {"_preamble_obj": f"{assay_hint}:{ws_name}"} if verb else {}
         
-
-        # get the data
         data = ws[RowType.DATA]
-<<<<<<< HEAD
-        # for row in data:
-        for i, row in enumerate(data):
-
-            # creating data obj 
-            data_obj = {}
-            copy_of_preamble = copy.deepcopy(preamble_obj)
-            _set_val(data_object_pointer, data_obj, copy_of_preamble, verb=verb)
-
-            # We create this "data record dict" (all key-value pairs) prior to processing
-            # properties from data_columns wrt template schema definitions, because 
-            # there can be a 'gcs_uri_format' that needs to have access to all values.
-
-            local_context = dict(zip([h.lower() for h in headers], row))
-
-            # create dictionary per row
-            for key, val in zip(headers, row):
-                
-                # get corr xsls schema type 
-                new_file = _process_property(
-                    key, val,
-                    assay_hint=assay_hint,
-                    key_lu=xlsx_template.key_lu,
-                    data_obj=data_obj,
-                    format_context=dict(local_context, **preamble_context), # combine contextes
-                    root_obj=copy_of_preamble,
-                    data_obj_pointer=data_object_pointer,
-                    verb=verb)
-                if new_file:
-                    collected_files.append(new_file)
-
-            preamble_obj = preamble_merger.merge(preamble_obj, copy_of_preamble)
-        
-=======
-
         if data:
+            # get the data
             headers = ws[RowType.HEADER][0]
-            
+
             # for row in data:
             for i, row in enumerate(data):
 
@@ -517,14 +481,26 @@
                 # creating data obj 
                 data_obj = {"_data_obj": f"{assay_hint}:{ws_name}:row_{i}"} if verb else {}
                 copy_of_preamble = {"_preamble_obj": f"copy_for:{assay_hint}:{ws_name}:row_{i}"} if verb else {}
-
                 _set_val(data_object_pointer, data_obj, copy_of_preamble, root_ct_obj, preamble_object_pointer, verb=verb)
+
+                # We create this "data record dict" (all key-value pairs) prior to processing
+                # properties from data_columns wrt template schema definitions, because 
+                # there can be a 'gcs_uri_format' that needs to have access to all values.
+                local_context = dict(zip([h.lower() for h in headers], row))
 
                 # create dictionary per row
                 for key, val in zip(headers, row):
                     
                     # get corr xsls schema type 
-                    new_file = _process_property([key, val], assay_hint, xlsx_template.key_lu, data_obj, copy_of_preamble, data_object_pointer, verb)
+                    new_file = _process_property(
+                        key, val,
+                        assay_hint=assay_hint,
+                        key_lu=xlsx_template.key_lu,
+                        data_obj=data_obj,
+                        format_context=dict(local_context, **preamble_context), # combine contextes
+                        root_obj=copy_of_preamble,
+                        data_obj_pointer=data_object_pointer,
+                        verb=verb)
                     if new_file:
                         collected_files.append(new_file)
 
@@ -532,11 +508,9 @@
                     print('merging preambles')
                     print(f'   {preamble_obj}')
                     print(f'   {copy_of_preamble}')
-
                 preamble_obj = preamble_merger.merge(preamble_obj, copy_of_preamble)
                 if verb:
                     print(f'merged - {preamble_obj}')
->>>>>>> d5c20817
 
         _set_val(preamble_object_pointer, preamble_obj, root_ct_obj, verb=verb)
         
