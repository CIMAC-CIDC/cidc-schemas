--- conflicted
+++ resolved
@@ -54,21 +54,6 @@
             },
             "library yield ng": {
               "merge_pointer": "0/library_yield_ng",
-<<<<<<< HEAD
-              "type_ref": "assays/rna_assay.json#properties/records/items/properties/library_yield_ng"
-            },
-            "dv200": {
-              "merge_pointer": "0/dv200",
-              "type_ref": "assays/rna_assay.json#properties/records/items/properties/dv200"
-            },
-            "rqs": {
-              "merge_pointer": "0/rqs",
-              "type_ref": "assays/rna_assay.json#properties/records/items/properties/rqs"
-            },
-            "rin": {
-              "merge_pointer": "0/rin",
-              "type_ref": "assays/rna_assay.json#properties/records/items/properties/rin",
-=======
               "type_ref": "assays/rna_assay-v0.json#properties/records/items/properties/library_yield_ng"
             },
             "dv200": {
@@ -82,16 +67,11 @@
             "rin": {
               "merge_pointer": "0/rin",
               "type_ref": "assays/rna_assay-v0.json#properties/records/items/properties/rin",
->>>>>>> 9cada57a
               "allow_empty": true
             },
             "quality flag": {
               "merge_pointer": "0/quality_flag",
-<<<<<<< HEAD
-              "type_ref": "assays/rna_assay.json#properties/records/items/properties/quality_flag",
-=======
               "type_ref": "assays/rna_assay-v0.json#properties/records/items/properties/quality_flag",
->>>>>>> 9cada57a
               "type": "number"
             }
           }
