#!/usr/bin/env python
# -*- coding: utf-8 -*-

"""Tests for PRISM the module which pulls JSON objects from excel spreadsheets."""

import os
import copy
import pytest
import jsonschema
import json
from deepdiff import grep, DeepDiff
from pprint import pprint
from jsonmerge import Merger

from cidc_schemas.prism import prismify, merge_artifact, \
    merge_clinical_trial_metadata, InvalidMergeTargetException, \
    SUPPORTED_ASSAYS, SUPPORTED_MANIFESTS, SUPPORTED_TEMPLATES
from cidc_schemas.json_validation import load_and_validate_schema
from cidc_schemas.template import Template
from cidc_schemas.template_writer import RowType
from cidc_schemas.template_reader import XlTemplateReader

from .constants import ROOT_DIR, SCHEMA_DIR, TEMPLATE_EXAMPLES_DIR
from .test_templates import template_paths
from .test_assays import ARTIFACT_OBJ


WES_TEMPLATE_EXAMPLE_CT = {
        "lead_organization_study_id": "test_prism_trial_id",
        "participants": [
            {
                "cimac_participant_id": "wes example PA 1",
                "trial_participant_id": "trial patient 1",
                "cohort_id": "---",
                "arm_id": "---",
                "samples": [
                    {
                        "aliquots": [
                            {
                                "cimac_aliquot_id": "wes example aliquot 1.1.1",
                                "units": "Other",
                                "material_used": 1,
                                "material_remaining": 0,
                                "aliquot_quality_status": "Other",
                                "aliquot_replacement": "N/A",
                                "aliquot_status": "Other"
                            },
                        ],
                        "cimac_sample_id": "wes example SA 1.1",
                        "site_sample_id": "site sample 1",
                        "time_point": "---",
                        "sample_location": "---",
                        "specimen_type": "Other",
                        "specimen_format": "Other",
                        "genomic_source": "Tumor",
                    }
                ],
            },
            {
                "samples": [
                    {
                        "aliquots": [
                            {
                                "cimac_aliquot_id": "wes example aliquot 1.2.1",
                                "units": "Other",
                                "material_used": 2,
                                "material_remaining": 0,
                                "aliquot_quality_status": "Other",
                                "aliquot_replacement": "N/A",
                                "aliquot_status": "Other"
                            }
                        ],
                        "cimac_sample_id": "wes example SA 2.1",
                        "site_sample_id": "site sample 2",
                        "time_point": "---",
                        "sample_location": "---",
                        "specimen_type": "Other",
                        "specimen_format": "Other",
                        "genomic_source": "Tumor",
                    }
                ],
                "cimac_participant_id": "wes example PA 2",
                "trial_participant_id": "trial patient 2",
                "cohort_id": "---",
                "arm_id": "---"
            }
        ],
        "assays": {
            "wes": [
                {
                    "assay_creator": "Mount Sinai",
                    "enrichment_vendor_kit": "Twist",
                    "library_vendor_kit": "KAPA - Hyper Prep",
                    "sequencer_platform": "Illumina - NextSeq 550",
                    "paired_end_reads": "Paired",
                    "read_length": 100,
                    "records": [
                        {
                            "library_kit_lot": "lib lot 1",
                            "enrichment_vendor_lot": "enrich lot 1",
                            "library_prep_date": "2019-01-01 00:00:00",
                            "capture_date": "2019-01-01 00:00:00",
                            "input_ng": 101,
                            "library_yield_ng": 701,
                            "average_insert_size": 251,
                            "cimac_participant_id": "wes example PA 1",
                            "cimac_sample_id": "wes example SA 1.1",
                            "cimac_aliquot_id": "wes example aliquot 1.1.1",
                            "files": {
                                "r1": {
                                    "upload_placeholder": "r1.1"
                                },
                                "r2": {
                                    "upload_placeholder": "r2.1"
                                },
                                "read_group_mapping_file": {
                                    "upload_placeholder": "read_group_mapping_file.1"
                                }
                            }
                        },
                        {
                            "library_kit_lot": "lib lot 2",
                            "enrichment_vendor_lot": "enrich lot 2",
                            "library_prep_date": "2019-02-02 00:00:00",
                            "capture_date": "2019-02-02 00:00:00",
                            "input_ng": 102,
                            "library_yield_ng": 702,
                            "average_insert_size": 252,
                            "cimac_participant_id": "wes example PA 2",
                            "cimac_sample_id": "wes example SA 2.1",
                            "cimac_aliquot_id": "wes example aliquot 1.2.1",
                            "files": {
                                "r1": {
                                    "upload_placeholder": "r1.2"
                                },
                                "r2": {
                                    "upload_placeholder": "r2.2"
                                },
                                "read_group_mapping_file": {
                                    "upload_placeholder": "read_group_mapping_file.2"
                                }
                            }
                        }
                    ]
                }
            ]
        }
    }


# corresponding list of gs_urls.
WES_TEMPLATE_EXAMPLE_GS_URLS = {
    WES_TEMPLATE_EXAMPLE_CT["lead_organization_study_id"]+'/wes example PA 1/wes example SA 1.1/wes example aliquot 1.1.1/wes/r1.fastq': 
    "r1.1",
    WES_TEMPLATE_EXAMPLE_CT["lead_organization_study_id"]+'/wes example PA 1/wes example SA 1.1/wes example aliquot 1.1.1/wes/r2.fastq': 
    "r2.1",
    WES_TEMPLATE_EXAMPLE_CT["lead_organization_study_id"]+'/wes example PA 1/wes example SA 1.1/wes example aliquot 1.1.1/wes/rgm.txt': 
    "read_group_mapping_file.1",
    WES_TEMPLATE_EXAMPLE_CT["lead_organization_study_id"]+'/wes example PA 2/wes example SA 2.1/wes example aliquot 1.2.1/wes/r1.fastq': 
    "r1.2",
    WES_TEMPLATE_EXAMPLE_CT["lead_organization_study_id"]+'/wes example PA 2/wes example SA 2.1/wes example aliquot 1.2.1/wes/r2.fastq': 
    "r2.2",
    WES_TEMPLATE_EXAMPLE_CT["lead_organization_study_id"]+'/wes example PA 2/wes example SA 2.1/wes example aliquot 1.2.1/wes/rgm.txt': 
    "read_group_mapping_file.2"
}


def test_merge_core():

    # create aliquot
    aliquot = {
        "cimac_aliquot_id": "1234",
        "units": "Other",
        "material_used": 1,
        "material_remaining": 0,
        "aliquot_quality_status": "Other",
        "aliquot_replacement": "N/A",
        "aliquot_status": "Other"
    }

    # create the sample.
    sample = {
        "cimac_sample_id": "S1234",
        "site_sample_id": "blank",
        "aliquots": [aliquot],
        "time_point": "---",
        "sample_location": "---",
        "specimen_type": "Other",
        "specimen_format": "Other",
        "genomic_source": "Tumor",
    }

    # create the participant
    participant = {
        "cimac_participant_id": "P1234",
        "trial_participant_id": "blank",
        "samples": [sample],
        "cohort_id": "---",
        "arm_id": "---"
    }

    # create the trial
    ct1 = {
        "lead_organization_study_id": "test",
        "participants": [participant]
    }

    # create validator assert schemas are valid.
    validator = load_and_validate_schema("clinical_trial.json", return_validator=True)
    schema = validator.schema
    validator.validate(ct1)

    # create a copy of this, modify participant id
    ct2 = copy.deepcopy(ct1)
    ct2['participants'][0]['cimac_participant_id'] = "PABCD"

    # merge them
    merger = Merger(schema)
    ct3 = merger.merge(ct1, ct2)

    # assert we have two participants and their ids are different.
    assert len(ct3['participants']) == 2
    assert ct3['participants'][0]['cimac_participant_id'] == ct1['participants'][0]['cimac_participant_id']
    assert ct3['participants'][1]['cimac_participant_id'] == ct2['participants'][0]['cimac_participant_id']

    # now lets add a new sample to one of the participants
    ct4 = copy.deepcopy(ct3)
    sample2 = ct4['participants'][0]['samples'][0]
    sample2['cimac_sample_id'] = 'new_id_1'

    ct5 = merger.merge(ct3, ct4)
    assert len(ct5['participants'][0]['samples']) == 2

    # now lets add a new aliquot to one of the samples.
    ct6 = copy.deepcopy(ct5)
    aliquot2 = ct6['participants'][0]['samples'][0]['aliquots'][0]
    aliquot2['cimac_aliquot_id'] = 'new_ali_id_1'

    ct7 = merger.merge(ct5, ct6)
    assert len(ct7['participants'][0]['samples'][0]['aliquots']) == 2


MINIMAL_CT_1PA1SA1AL = {
    "lead_organization_study_id": "minimal",
    "participants": [
        {
            "samples": [
                {
                    "aliquots": [
                        {
                            "cimac_aliquot_id": "Aliquot 1",
                            "units": "Other",
                            "material_used": 1,
                            "material_remaining": 0,
                            "aliquot_quality_status": "Other",
                            "aliquot_replacement": "N/A",
                            "aliquot_status": "Other"
                        }
                    ],
                    "genomic_source": "Tumor",
                    "time_point": "---",
                    "sample_location": "---",
                    "specimen_type": "Other",
                    "specimen_format": "Other",
                    "site_sample_id": "site Sample 1",
                    "cimac_sample_id": "Sample 1"
                }
            ],
            "cimac_participant_id": "Patient 1",
            "trial_participant_id": "trial Patient 1",
            "cohort_id": "---",
            "arm_id": "---"
        }
    ]
}


def test_samples_merge():

    # one with 1 sample
    a1 = copy.deepcopy(MINIMAL_CT_1PA1SA1AL)
    
    # create a2 and modify ids to trigger merge behavior
    a2 = copy.deepcopy(a1)
    a2['participants'][0]['samples'][0]['cimac_sample_id'] = "something different"

    # create validator assert schema is valid.
    validator = load_and_validate_schema("clinical_trial.json", return_validator=True)
    schema = validator.schema

    # merge them
    merger = Merger(schema)
    a3 = merger.merge(a1, a2)
    assert len(a3['participants']) == 1
    assert len(a3['participants'][0]['samples']) == 2


@pytest.mark.parametrize('schema_path, xlsx_path', template_paths())
def test_prism(schema_path, xlsx_path):

    # create validators
    validator = load_and_validate_schema("clinical_trial.json", return_validator=True)
    schema = validator.schema

    # extract hint.
    hint = schema_path.split("/")[-1].replace("_template.json", "")

    # TODO: every other assay
    if hint not in SUPPORTED_ASSAYS:
        return

    # turn into object.
    ct, file_maps = prismify(xlsx_path, schema_path, assay_hint=hint)
    ct['lead_organization_study_id'] = 'test_prism_trial_id'

    if hint in SUPPORTED_ASSAYS:
        # olink is different - is will never have array of assay "runs" - only one
        if hint != 'olink':
            assert len(ct['assays'][hint]) == 1

    elif hint in SUPPORTED_MANIFESTS:
        assert not ct.get('assays'), "Assay created during manifest prismify"

    else:
        assert False, f"Unknown template {hint}"

    
    # we merge it with a preexisting one
    # 1. we get all 'required' fields from this preexisting
    # 2. we can check it didn't overwrite anything crucial
    merger = Merger(schema)
    merged = merger.merge(MINIMAL_CT_1PA1SA1AL, ct)

    # assert works
    validator.validate(merged)

    if hint in SUPPORTED_ASSAYS :
        assert merged["lead_organization_study_id"] == "test_prism_trial_id"
    else:
        assert MINIMAL_CT_1PA1SA1AL["lead_organization_study_id"] == merged["lead_organization_study_id"]


@pytest.mark.parametrize('schema_path, xlsx_path', template_paths())
def test_filepath_gen(schema_path, xlsx_path):
    # extract hint.
    hint = schema_path.split("/")[-1].replace("_template.json", "")

    # TODO: every other assay
    if hint not in SUPPORTED_ASSAYS:
        return

    # create validators
    validator = load_and_validate_schema("clinical_trial.json", return_validator=True)
    schema = validator.schema

    # parse the spreadsheet and get the file maps
    _, file_maps = prismify(xlsx_path, schema_path, assay_hint=hint)
    # we ignore and do not validate 'ct' 
    # because it's only a ct patch not a full ct 

    local_to_gcs_mapping = {}
    for fmap_entry in file_maps:
        local_to_gcs_mapping[fmap_entry.gs_key] = fmap_entry

    assert len(local_to_gcs_mapping) == len(file_maps), "gcs_key/url collision"
    

    # assert we have the right file counts etc.
    if hint == "wes":

        # we should have 2 fastq per sample.
        # we should have 2 tot forward.
        assert 2 == sum([x.gs_key.endswith("/r1.fastq") for x in file_maps])
        # we should have 2 tot rev.
        assert 2 == sum([x.gs_key.endswith("/r2.fastq") for x in file_maps])
        # in total local
        assert 4 == sum([x.local_path.endswith(".fastq") for x in file_maps])

        # we should have 2 text files
        assert 2 == sum([x.gs_key.endswith("/rgm.txt") for x in file_maps])
        assert 2 == sum([x.local_path.endswith(".txt") for x in file_maps])

        # 4 in total
        assert len(file_maps) == 6
        assert 6 == sum([x.gs_key.startswith(WES_TEMPLATE_EXAMPLE_CT["lead_organization_study_id"]) for x in file_maps])

        # all that with
        # 1 trial id
        assert 1 == len(set([x.gs_key.split("/")[0] for x in file_maps]))
        # 2 participants
        assert 2 == len(set([x.gs_key.split("/")[1] for x in file_maps]))
        # 2 samples
        assert 2 == len(set([x.gs_key.split("/")[2] for x in file_maps]))
        # 2 aliquots
        assert 2 == len(set([x.gs_key.split("/")[3] for x in file_maps]))

    elif hint == 'olink':

        # we should have 2 npx files
        assert 2 == sum([x.gs_key.endswith("assay_npx.xlsx") for x in file_maps])

        # we should have 2 raw_ct files
        assert 2 == sum([x.gs_key.endswith("assay_raw_ct.xlsx") for x in file_maps])

        # 4 assay level in tots
        assert 4 == sum([x.local_path.startswith("Olink_assay") for x in file_maps])

        # we should have 1 study level npx
        assert 1 == sum([x.gs_key.endswith("study_npx.xlsx") for x in file_maps])

        # check the number of files - 1 study + 2*(npx + ct raw)
        assert len(file_maps) == 5
        assert 5 == sum([x.gs_key.startswith("test_prism_trial_id") for x in file_maps])

    elif hint == 'cytof':
        # TODO: UPdate this to assert we can handle multiple source fcs files
        for x in file_maps:
            assert x.gs_key.endswith(".fcs")
        assert len(file_maps) == 6

    elif hint in SUPPORTED_MANIFESTS:

        assert len(file_maps) == 0

    else:
        assert False, f"add {hint} assay specific asserts"


def test_prismify_cytof_only():

    # create validators
    validator = load_and_validate_schema("clinical_trial.json", return_validator=True)
    schema = validator.schema

    # create the example template.
    hint = 'cytof'
    temp_path = os.path.join(SCHEMA_DIR, 'templates', 'metadata', f'{hint}_template.json')
    xlsx_path = os.path.join(TEMPLATE_EXAMPLES_DIR, f"{hint}_template.xlsx")

    # parse the spreadsheet and get the file maps
    ct, file_maps = prismify(xlsx_path, temp_path, assay_hint=hint, verb=False)

    # we should have 3 files, the processed fcs and two source fcs X2
    assert len(file_maps) == 6

    # we merge it with a preexisting one
    # 1. we get all 'required' fields from this preexisting
    # 2. we can check it didn't overwrite anything crucial
    merger = Merger(schema)
    merged = merger.merge(MINIMAL_CT_1PA1SA1AL, ct)

    # assert works
    validator.validate(merged)



def test_prismify_wes_only():

    # create validators
    validator = load_and_validate_schema("clinical_trial.json", return_validator=True)
    schema = validator.schema

    # create the example template.
    temp_path = os.path.join(SCHEMA_DIR, 'templates', 'metadata', 'wes_template.json')
    xlsx_path = os.path.join(TEMPLATE_EXAMPLES_DIR, "wes_template.xlsx")
    hint = 'wes'

    # parse the spreadsheet and get the file maps
    ct, file_maps = prismify(xlsx_path, temp_path, assay_hint=hint)

    # we merge it with a preexisting one
    # 1. we get all 'required' fields from this preexisting
    # 2. we can check it didn't overwrite anything crucial
    merger = Merger(schema)
    merged = merger.merge(MINIMAL_CT_1PA1SA1AL, ct)

    # assert works
    validator.validate(merged)



def test_merge_artifact_wes_only():

    # create the clinical trial.
    ct = copy.deepcopy(WES_TEMPLATE_EXAMPLE_CT)

    # create validator
    validator = load_and_validate_schema("clinical_trial.json", return_validator=True)
    validator.validate(ct)

    # loop over each url
    searched_urls = []
    for url, uuid in WES_TEMPLATE_EXAMPLE_GS_URLS.items():

        # attempt to merge
        ct, artifact = merge_artifact(
                ct,
                assay_type="wes",
                artifact_uuid=uuid,
                object_url=url,
                file_size_bytes=1,
                uploaded_timestamp="01/01/2001",
                md5_hash=f"hash_{uuid}"
            )

        # assert we still have a good clinical trial object.
        validator.validate(ct)

        # check that the data_format was set
        assert 'data_format' in artifact

        # search for this url and all previous (no clobber)
        searched_urls.append(url)

    for url in searched_urls:
        assert len((ct | grep(url))['matched_values']) > 0

    assert len(ct['assays']['wes']) == 1, "Multiple WESes created instead of merging into one"
    assert len(ct['assays']['wes'][0]['records']) == 2, "More records than expected"

    dd = DeepDiff(WES_TEMPLATE_EXAMPLE_CT,ct)

    # we add 7 required fields per artifact thus `*7`
    assert len(dd['dictionary_item_added']) == len(WES_TEMPLATE_EXAMPLE_GS_URLS)*7, "Unexpected CT changes"

    assert list(dd.keys()) == ['dictionary_item_added'], "Unexpected CT changes"

def test_merge_ct_meta():
    """ 
    tests merging of two clinical trial metadata
    objects. Currently this test only supports
    WES but other tests should be added in the
    future
    """

    # create two clinical trials
    ct1 = copy.deepcopy(WES_TEMPLATE_EXAMPLE_CT)
    ct2 = copy.deepcopy(WES_TEMPLATE_EXAMPLE_CT)

    # first test the fact that base doc must be valid
    del ct2['participants']
    with pytest.raises(InvalidMergeTargetException):
        merge_clinical_trial_metadata(ct1, ct2)

    with pytest.raises(InvalidMergeTargetException):
        merge_clinical_trial_metadata(ct1, {})

    # next assert the merge is only happening on the same trial
    ct1["lead_organization_study_id"] = "not_the_same"
    ct2 = copy.deepcopy(WES_TEMPLATE_EXAMPLE_CT)
    with pytest.raises(RuntimeError):
        merge_clinical_trial_metadata(ct1, ct2)

    # revert the data to same key trial id but
    # include data in 1 that is missing in the other
    # at the trial level and assert the merge
    # does not clobber any
    ct1["lead_organization_study_id"] = ct2["lead_organization_study_id"] 
    ct1['trial_name'] = 'name ABC'
    ct2['nci_id'] = 'xyz1234'

    ct_merge = merge_clinical_trial_metadata(ct1, ct2)
    assert ct_merge['trial_name'] == 'name ABC'
    assert ct_merge['nci_id'] == 'xyz1234'

    # assert the patch over-writes the original value
    # when value is present in both objects
    ct1['trial_name'] = 'name ABC'
    ct2['trial_name'] = 'CBA eman'

    ct_merge = merge_clinical_trial_metadata(ct1, ct2)
    assert ct_merge['trial_name'] == 'name ABC'

    # now change the participant ids
    # this should cause the merge to have two
    # participants.
    ct1['participants'][0]['cimac_participant_id'] = 'different_id'

    ct_merge = merge_clinical_trial_metadata(ct1, ct2)
    assert len(ct_merge['participants']) == 1+len(WES_TEMPLATE_EXAMPLE_CT['participants'])

    # now lets have the same participant but adding multiple samples.
    ct1["lead_organization_study_id"] = ct2["lead_organization_study_id"] 
    ct1['participants'][0]['cimac_participant_id'] = \
        ct2['participants'][0]['cimac_participant_id']
    ct1['participants'][0]['samples'][0]['cimac_sample_id'] = 'new_id_1'
    ct1['participants'][1]['samples'][0]['cimac_sample_id'] = 'new_id_2'
 
    ct_merge = merge_clinical_trial_metadata(ct1, ct2)
    assert len(ct_merge['participants']) == len(WES_TEMPLATE_EXAMPLE_CT['participants'])
    assert sum(len(p['samples']) for p in ct_merge['participants']) == 2+sum(len(p['samples']) for p in WES_TEMPLATE_EXAMPLE_CT['participants'])


@pytest.mark.parametrize('schema_path, xlsx_path', template_paths())
def test_end_to_end_prismify_merge_artifact_merge(schema_path, xlsx_path):

    # extract hint
    hint = schema_path.split("/")[-1].replace("_template.json", "")

    # TODO: implement other assays
<<<<<<< HEAD
    if hint not in SUPPORTED_ASSAYS:
        return
=======
    if hint not in SUPPORTED_TEMPLATES:
        return 
>>>>>>> 3561b9b8

    # create validators
    validator = load_and_validate_schema("clinical_trial.json", return_validator=True)
    
    # parse the spreadsheet and get the file maps
    prism_patch, file_maps = prismify(xlsx_path, schema_path, assay_hint=hint, verb=False)

    if hint in SUPPORTED_MANIFESTS:
        assert len(prism_patch['shipments']) == 1

        if hint == 'pbmc':
            assert (prism_patch['shipments'][0]['request']) == "R123"

            assert len(prism_patch['participants']) == 2
            assert len(prism_patch['participants'][0]['samples']) == 2
            assert len(prism_patch['participants'][1]['samples']) == 2
            assert sum(len(s["aliquots"]) for p in prism_patch['participants'] for s in p['samples']) == 6

        elif hint == 'plasma':
            assert (prism_patch['shipments'][0]['request']) == "a123"
            assert len(prism_patch['participants']) == 1
            assert len(prism_patch['participants'][0]['samples']) == 1
            assert len(prism_patch['participants'][0]['samples'][0]['aliquots']) == 1

        else: 
            assert False, f'add {hint} specific asserts'

    if hint in SUPPORTED_ASSAYS:
        # olink is different in structure - no array of assays, only one.
        if hint == 'olink':
            prism_patch_assay_records = prism_patch['assays'][hint]['records']
            assert len(prism_patch['assays'][hint]['records']) == 2
        elif hint == 'cytof':
            assert len(prism_patch['assays'][hint]) == 1
            assert 'records' in prism_patch['assays'][hint][0]
            assert len(prism_patch['assays'][hint][0]['records']) == 2
            assert len(prism_patch['assays'][hint][0]['cytof_antibodies']) == 2
        elif hint == 'wes':
            assert len(prism_patch['assays'][hint][0]['records']) == 2
        else:
            raise NotImplementedError(f"no support in test for this hint {hint}")

    for f in file_maps:
        assert f'{hint}/' in f.gs_key, f"No {hint} hint found"

<<<<<<< HEAD
    # And we need set lead_organization_study_id to be the same for testing
    original_ct = copy.deepcopy(WES_TEMPLATE_EXAMPLE_CT) 
    if hint in ["olink", "cytof"]:
        original_ct['lead_organization_study_id'] = 'test_prism_trial_id'
        prism_patch['lead_organization_study_id'] = 'test_prism_trial_id'

=======
    original_ct = copy.deepcopy(WES_TEMPLATE_EXAMPLE_CT) 
    
>>>>>>> 3561b9b8
    # "prismify" provides only a patch so we need to merge it into a "full" ct
    full_after_prism = merge_clinical_trial_metadata(prism_patch, original_ct)

    # Assert we still have a good clinical trial object, so we can save it.
    validator.validate(full_after_prism)

    patch_copy_4_artifacts = copy.deepcopy(prism_patch)

    #now we simulate that upload was successful 
    merged_gs_keys = []
    for i, fmap_entry in enumerate(file_maps):

        # attempt to merge
        patch_copy_4_artifacts, artifact = merge_artifact(
                patch_copy_4_artifacts,
                artifact_uuid=fmap_entry.upload_placeholder,
                object_url=fmap_entry.gs_key,
                assay_type=hint,
                file_size_bytes=i,
                uploaded_timestamp="01/01/2001",
                md5_hash=f"hash_{i}"
            )

        # assert we still have a good clinical trial object, so we can save it
        validator.validate(merge_clinical_trial_metadata(patch_copy_4_artifacts, original_ct))

        # check that the data_format was set
        assert 'data_format' in artifact

        # we will than search for this url in the resulting ct, 
        # to check all artifacts were indeed merged
        merged_gs_keys.append(fmap_entry.gs_key)

    # `merge_artifact` modifies ct in-place, so 
    full_ct = merge_clinical_trial_metadata(patch_copy_4_artifacts, original_ct)

    # validate the full clinical trial object
    validator.validate(full_ct)

    if hint == 'wes':
        assert len(merged_gs_keys) == 3*2 # 3 files per entry in xlsx

        assert set(merged_gs_keys) == set(WES_TEMPLATE_EXAMPLE_GS_URLS.keys())

    elif hint == 'olink':
        assert len(merged_gs_keys) == 5 # 2 files per entry in xlsx + 1 file in preamble

    elif hint in SUPPORTED_MANIFESTS:
        assert len(merged_gs_keys) == 0

    elif hint == 'cytof':
        # TODO: This will need ot be updated when we accept a list of source fcs files
        assert len(merged_gs_keys) == 6

    else:
        assert False, f"add {hint} assay specific asserts"

    for file_map_entry in file_maps:
        assert len((full_ct | grep(fmap_entry.gs_key))['matched_values']) == 1 # each gs_url only once

    # olink is special - it's not an array
    if hint == "olink":
        assert len(full_ct['assays'][hint]['records']) == 2, "More records than expected"

    elif hint == 'wes':
        assert len(full_ct['assays'][hint]) == 1+len(WES_TEMPLATE_EXAMPLE_CT['assays'][hint]), f"Multiple {hint}-assays created instead of merging into one"
        assert len(full_ct['assays'][hint][0]['records']) == 2, "More records than expected"

    elif hint in SUPPORTED_MANIFESTS:
        assert full_ct["assays"] == original_ct["assays"]

    elif hint == 'cytof':
        assert len(full_ct['assays'][hint]) == 1

    else:
        assert False, f"add {hint} assay specific asserts"


    dd = DeepDiff(full_after_prism, full_ct)

    if hint=='wes':
        # 6 files * 7 artifact atributes
        assert len(dd['dictionary_item_added']) == 6*7, "Unexpected CT changes"

        # nothing else in diff
        assert list(dd.keys()) == ['dictionary_item_added'], "Unexpected CT changes"

    elif hint == "olink":
        assert list(dd.keys()) == ['dictionary_item_added'], "Unexpected CT changes"

        # 7 artifact atributes * 5 files (2 per record + 1 study)
        assert len(dd['dictionary_item_added']) == 7*(2*2+1), "Unexpected CT changes"

    elif hint in SUPPORTED_MANIFESTS:
        
        assert len(dd) == 0, "Unexpected CT changes"

    elif hint == 'cytof':
        assert len(dd['dictionary_item_added']) == 7*6, "Unexpected CT changes"

    else:
        assert False, f"add {hint} assay specific asserts"


def test_merge_stuff():

    obj1 = {'_preamble_obj': 'copy_for:cytof:Antibody Information:row_0', 'cytof_antibodies': [{'_data_obj': 'cytof:Antibody Information:row_0', 'antibody': 'CD8', 'clone': 'C8/144b', 'company': 'DAKO', 'cat_num': 'C8-ABC', 'lot_num': '3983272', 'isotope': '146Nd', 'dilution': '100X', 'stain_type': 'Surface Stain'}]}
    obj2 = {'_preamble_obj': 'copy_for:cytof:Antibody Information:row_1', 'cytof_antibodies': [{'_data_obj': 'cytof:Antibody Information:row_1', 'antibody': 'PD-L1', 'clone': 'C2/11p', 'company': 'DAKO', 'cat_num': 'C8-AB123', 'lot_num': '1231272', 'isotope': '146Nb', 'dilution': '100X', 'stain_type': 'Surface Stain'}]}

    schema = load_and_validate_schema(os.path.join(SCHEMA_DIR, "assays/cytof_assay.json"))
    obj1 = {"pizza": "peperoni", "slices": [{"topping": "123"}]}
    obj2 = {"soda": "934857", "slices": [{"topping": "abc"}]}

    schema = {
        "$schema": "http://json-schema.org/draft-07/schema#",
        "type": "object",
        "properties": {
            "pizza": {
                "type": "string"
            },
            "mergeStrategy": "objectMerge",
            "allOf": [
                {
                    "soda": {
                        "type": "object",
                        "properties": {
                            "prob": {
                                "type": "number"
                            }
                        }
                    },
                },
                {
                    "slices": {
                        "type": "array",
                        "items": {
                            "properties": {
                                "topping": {
                                    "type": "string"
                                }
                            }
                        },
                        "mergeStrategy": "append"
                    }
                },

            ]
        }
    }

    # this merge will clobber slices because merging across allOf doesn't work
    merger = Merger(schema)
    xyz = merger.merge(obj1, obj2)
    assert len(xyz['slices']) == 1<|MERGE_RESOLUTION|>--- conflicted
+++ resolved
@@ -598,13 +598,8 @@
     hint = schema_path.split("/")[-1].replace("_template.json", "")
 
     # TODO: implement other assays
-<<<<<<< HEAD
-    if hint not in SUPPORTED_ASSAYS:
-        return
-=======
     if hint not in SUPPORTED_TEMPLATES:
         return 
->>>>>>> 3561b9b8
 
     # create validators
     validator = load_and_validate_schema("clinical_trial.json", return_validator=True)
@@ -650,17 +645,12 @@
     for f in file_maps:
         assert f'{hint}/' in f.gs_key, f"No {hint} hint found"
 
-<<<<<<< HEAD
     # And we need set lead_organization_study_id to be the same for testing
     original_ct = copy.deepcopy(WES_TEMPLATE_EXAMPLE_CT) 
     if hint in ["olink", "cytof"]:
         original_ct['lead_organization_study_id'] = 'test_prism_trial_id'
         prism_patch['lead_organization_study_id'] = 'test_prism_trial_id'
 
-=======
-    original_ct = copy.deepcopy(WES_TEMPLATE_EXAMPLE_CT) 
-    
->>>>>>> 3561b9b8
     # "prismify" provides only a patch so we need to merge it into a "full" ct
     full_after_prism = merge_clinical_trial_metadata(prism_patch, original_ct)
 
