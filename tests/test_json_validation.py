--- conflicted
+++ resolved
@@ -2,37 +2,24 @@
 # -*- coding: utf-8 -*-
 
 """Tests for JSON loading/validation utilities."""
-<<<<<<< HEAD
-import os
-=======
 
 import os
 import json
 
->>>>>>> 73a8d355
 import pytest
 import jsonschema
 
-<<<<<<< HEAD
-from cidc_schemas.json_validation import _map_refs, load_and_validate_schema
-from .constants import SCHEMA_DIR, ROOT_DIR
+from cidc_schemas.json_validation import _map_refs, load_and_validate_schema, _resolve_refs
+from .constants import SCHEMA_DIR, ROOT_DIR, TEST_SCHEMA_DIR
+
 
 def test_map_refs():
-    spec = {
-        'a': {
-            '$ref': 'foo'
-        },
-        'b': [
-            {'$ref': 'foo'}
-        ]
-    }
+    spec = {"a": {"$ref": "foo"}, "b": [{"$ref": "foo"}]}
 
-    target = {
-        'a': 'FOO',
-        'b': ['FOO']
-    }
+    target = {"a": "FOO", "b": ["FOO"]}
 
     assert _map_refs(spec, lambda ref: ref.upper()) == target
+
 
 def test_trial_core():
 
@@ -41,10 +28,12 @@
     ct_schema_path = os.path.join(SCHEMA_DIR, "clinical_trial.json")
     pt_schema_path = os.path.join(SCHEMA_DIR, "participant.json")
     sm_schema_path = os.path.join(SCHEMA_DIR, "sample.json")
+    al_schema_path = os.path.join(SCHEMA_DIR, "aliquot.json")
 
     ct_schema = load_and_validate_schema(ct_schema_path, schema_root)
     pt_schema = load_and_validate_schema(pt_schema_path, schema_root)
     sm_schema = load_and_validate_schema(sm_schema_path, schema_root)
+    al_schema = load_and_validate_schema(al_schema_path, schema_root)
 
     # create validator assert schemas are valid.
     ct_validator = jsonschema.Draft7Validator(ct_schema)
@@ -56,55 +45,63 @@
     sm_validator = jsonschema.Draft7Validator(sm_schema)
     sm_validator.check_schema(sm_schema)
 
+    al_validator = jsonschema.Draft7Validator(al_schema)
+    al_validator.check_schema(al_schema)
+
     # create some samples
+    assay = {"assay_creator": "DFCI",
+             "uploader": "dfci@dfci.harvard.edu",
+             "assay_category": "CyTOF"
+             }
+
+    aliquot1 = {"cimac_aliquot_id": "c1d1",
+                "assays": [assay]
+                }
+
+    aliquot2 = {"cimac_aliquot_id": "c1d2",
+                "assays": [assay]
+                }
+    al_validator.validate(aliquot1)
+    al_validator.validate(aliquot2)
+
     sample1 = {
-      "cimac_sample_id": "csid1",
-      "site_sample_id": "ssida"
+        "cimac_sample_id": "csid1",
+        "site_sample_id": "ssida",
+        "aliquots": [aliquot1]
     }
     sample2 = {
-      "cimac_sample_id": "csid12",
-      "site_sample_id": "ssidb"
+        "cimac_sample_id": "csid12",
+        "site_sample_id": "ssidb",
+        "aliquots": [aliquot2]
     }
-    #sm_validator.validate(sample1)
-    #sm_validator.validate(sample2)
+    sm_validator.validate(sample1)
+    sm_validator.validate(sample2)
 
     # create a bad participant, then make it good.
     participant = {
-      "cimac_participant_id": "cpid_1", 
+        "cimac_participant_id": "cpid_1",
     }
-    #with pytest.raises(jsonschema.ValidationError):
-    #  pt_validator.validate(participant)    
+    # with pytest.raises(jsonschema.ValidationError):
+    #  pt_validator.validate(participant)
 
     participant['trial_participant_id'] = 'tpid_a'
-    #pt_validator.validate(participant)
+    # pt_validator.validate(participant)
 
     # add samples to the participant.
     participant["samples"] = [sample1, sample2]
-    #pt_validator.validate(participant)
+    pt_validator.validate(participant)
 
     # validate the positive version works.
     clinical_trial = {
-      "lead_organization_study_id": "trial1",
-      "participants": [participant]
+        "lead_organization_study_id": "trial1",
+        "participants": [participant]
     }
     ct_validator.validate(clinical_trial)
 
-    # make it fail 
+    # make it fail
     participant.pop('trial_participant_id')
     with pytest.raises(jsonschema.ValidationError):
-      ct_validator.validate(clinical_trial)
-    
-=======
-from cidc_schemas.json_validation import _map_refs, _resolve_refs
-from .constants import TEST_SCHEMA_DIR
-
-
-def test_map_refs():
-    spec = {"a": {"$ref": "foo"}, "b": [{"$ref": "foo"}]}
-
-    target = {"a": "FOO", "b": ["FOO"]}
-
-    assert _map_refs(spec, lambda ref: ref.upper()) == target
+        ct_validator.validate(clinical_trial)
 
 
 def do_resolve(schema_path):
@@ -128,5 +125,5 @@
 
     # Two levels of nesting across different directories
     one = do_resolve("1.json")
-    assert one["properties"] == {"1_prop": {"2_prop": {"3_prop": {"type": "string"}}}}
->>>>>>> 73a8d355
+    assert one["properties"] == {"1_prop": {
+        "2_prop": {"3_prop": {"type": "string"}}}}