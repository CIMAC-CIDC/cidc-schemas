--- conflicted
+++ resolved
@@ -3,12 +3,8 @@
 import os
 import copy
 import uuid
-<<<<<<< HEAD
 import datetime
-from typing import Union, BinaryIO, Tuple, List, NamedTuple, Any
-=======
 from typing import Union, BinaryIO, Tuple, List, NamedTuple, Any, Optional
->>>>>>> 4fa77df0
 
 import openpyxl
 import jsonschema
