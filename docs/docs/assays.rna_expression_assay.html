--- conflicted
+++ resolved
@@ -478,7 +478,7 @@
                                 "description": "Paired end sequencing fastq file pair and read group mapping file.",
                                 "properties": {
                                     "r1": {
-                                        "$comment": "Fastq file for the first fragment.Fastq file for the second fragment.",
+                                        "$comment": "Fastq file for the first fragment.",
                                         "$id": "fastq_artifact",
                                         "$schema": "http://json-schema.org/draft-07/schema#",
                                         "allOf": [
@@ -544,11 +544,7 @@
                                                     },
                                                     "file_name": {
                                                         "$comment": "This supposedly get generated from 'gcs_uri_format' field in template schema def.",
-<<<<<<< HEAD
                                                         "description": "The name of the file with extension.",
-=======
-                                                        "description": "The name of the file with extension",
->>>>>>> 75233e8e
                                                         "type": "string"
                                                     },
                                                     "file_size_bytes": {
@@ -603,7 +599,7 @@
                                         "type": "object"
                                     },
                                     "r2": {
-                                        "$comment": "Fastq file for the first fragment.Fastq file for the second fragment.",
+                                        "$comment": "Fastq file for the second fragment.",
                                         "$id": "fastq_artifact",
                                         "$schema": "http://json-schema.org/draft-07/schema#",
                                         "allOf": [
@@ -669,11 +665,7 @@
                                                     },
                                                     "file_name": {
                                                         "$comment": "This supposedly get generated from 'gcs_uri_format' field in template schema def.",
-<<<<<<< HEAD
                                                         "description": "The name of the file with extension.",
-=======
-                                                        "description": "The name of the file with extension",
->>>>>>> 75233e8e
                                                         "type": "string"
                                                     },
                                                     "file_size_bytes": {
@@ -794,11 +786,7 @@
                                                     },
                                                     "file_name": {
                                                         "$comment": "This supposedly get generated from 'gcs_uri_format' field in template schema def.",
-<<<<<<< HEAD
                                                         "description": "The name of the file with extension.",
-=======
-                                                        "description": "The name of the file with extension",
->>>>>>> 75233e8e
                                                         "type": "string"
                                                     },
                                                     "file_size_bytes": {
@@ -917,7 +905,7 @@
                                 "description": "Paired end sequencing fastq file pair and read group mapping file.",
                                 "properties": {
                                     "r1": {
-                                        "$comment": "Fastq file for the first fragment.Fastq file for the second fragment.",
+                                        "$comment": "Fastq file for the first fragment.",
                                         "$id": "fastq_artifact",
                                         "$schema": "http://json-schema.org/draft-07/schema#",
                                         "allOf": [
@@ -983,11 +971,7 @@
                                                     },
                                                     "file_name": {
                                                         "$comment": "This supposedly get generated from 'gcs_uri_format' field in template schema def.",
-<<<<<<< HEAD
                                                         "description": "The name of the file with extension.",
-=======
-                                                        "description": "The name of the file with extension",
->>>>>>> 75233e8e
                                                         "type": "string"
                                                     },
                                                     "file_size_bytes": {
@@ -1042,7 +1026,7 @@
                                         "type": "object"
                                     },
                                     "r2": {
-                                        "$comment": "Fastq file for the first fragment.Fastq file for the second fragment.",
+                                        "$comment": "Fastq file for the second fragment.",
                                         "$id": "fastq_artifact",
                                         "$schema": "http://json-schema.org/draft-07/schema#",
                                         "allOf": [
@@ -1108,11 +1092,7 @@
                                                     },
                                                     "file_name": {
                                                         "$comment": "This supposedly get generated from 'gcs_uri_format' field in template schema def.",
-<<<<<<< HEAD
                                                         "description": "The name of the file with extension.",
-=======
-                                                        "description": "The name of the file with extension",
->>>>>>> 75233e8e
                                                         "type": "string"
                                                     },
                                                     "file_size_bytes": {
@@ -1233,11 +1213,7 @@
                                                     },
                                                     "file_name": {
                                                         "$comment": "This supposedly get generated from 'gcs_uri_format' field in template schema def.",
-<<<<<<< HEAD
                                                         "description": "The name of the file with extension.",
-=======
-                                                        "description": "The name of the file with extension",
->>>>>>> 75233e8e
                                                         "type": "string"
                                                     },
                                                     "file_size_bytes": {
