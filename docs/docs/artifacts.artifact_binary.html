--- conflicted
+++ resolved
@@ -186,11 +186,7 @@
                 },
                 "file_name": {
                     "$comment": "This supposedly get generated from 'gcs_uri_format' field in template schema def.",
-<<<<<<< HEAD
                     "description": "The name of the file with extension.",
-=======
-                    "description": "The name of the file with extension",
->>>>>>> 75233e8e
                     "type": "string"
                 },
                 "file_size_bytes": {
@@ -241,6 +237,7 @@
         }
     ],
     "description": "Information about binary files.",
+    "mergeStrategy": "objectMerge",
     "title": "Binary Artifact",
     "type": "object"
 }</code></pre>
